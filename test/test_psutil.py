#!/usr/bin/env python
# -*- coding: utf-8 -*-

# Copyright (c) 2009, Giampaolo Rodola'. All rights reserved.
# Use of this source code is governed by a BSD-style license that can be
# found in the LICENSE file.

"""
psutil test suite. Run it with:
$ make test

If you're on Python < 2.7 it is recommended to install unittest2 module
from: https://pypi.python.org/pypi/unittest2
"""

from __future__ import division

import atexit
import datetime
import errno
import os
import select
import shutil
import signal
import socket
import stat
import subprocess
import sys
import tempfile
import textwrap
import threading
import time
import traceback
import types
import warnings
from socket import AF_INET, SOCK_STREAM, SOCK_DGRAM
try:
    import ast  # python >= 2.6
except ImportError:
    ast = None

if sys.version_info < (2, 7):
    import unittest2 as unittest  # https://pypi.python.org/pypi/unittest2
else:
    import unittest

import psutil
from psutil._compat import PY3, callable, long, wraps


# ===================================================================
# --- Constants
# ===================================================================

# conf for retry_before_failing() decorator
NO_RETRIES = 10
# bytes tolerance for OS memory related tests
TOLERANCE = 500 * 1024  # 500KB
# the timeout used in functions which have to wait
GLOBAL_TIMEOUT = 3

AF_INET6 = getattr(socket, "AF_INET6")
AF_UNIX = getattr(socket, "AF_UNIX", None)
PYTHON = os.path.realpath(sys.executable)
DEVNULL = open(os.devnull, 'r+')
TESTFN = os.path.join(os.getcwd(), "$testfile")
TESTFN_UNICODE = TESTFN + "ƒőő"
TESTFILE_PREFIX = 'psutil-test-suite-'
if not PY3:
    try:
        TESTFN_UNICODE = unicode(TESTFN_UNICODE, sys.getfilesystemencoding())
    except UnicodeDecodeError:
        TESTFN_UNICODE = TESTFN + "???"

EXAMPLES_DIR = os.path.abspath(os.path.join(os.path.dirname(__file__),
                               '..', 'examples'))

POSIX = os.name == 'posix'
LINUX = sys.platform.startswith("linux")
WINDOWS = sys.platform.startswith("win32")
OSX = sys.platform.startswith("darwin")
BSD = sys.platform.startswith("freebsd")
SUNOS = sys.platform.startswith("sunos")
VALID_PROC_STATUSES = [getattr(psutil, x) for x in dir(psutil)
                       if x.startswith('STATUS_')]

# ===================================================================
# --- Utility functions
# ===================================================================

def cleanup():
    reap_children(search_all=True)
    safe_remove(TESTFN)
    for path in _testfiles:
        safe_remove(path)

atexit.register(cleanup)
atexit.register(lambda: DEVNULL.close())


_subprocesses_started = set()

def get_test_subprocess(cmd=None, stdout=DEVNULL, stderr=DEVNULL,
                        stdin=DEVNULL, wait=False):
    """Return a subprocess.Popen object to use in tests.
    By default stdout and stderr are redirected to /dev/null and the
    python interpreter is used as test process.
    If 'wait' is True attemps to make sure the process is in a
    reasonably initialized state.
    """
    if cmd is None:
        pyline = ""
        if wait:
            pyline += "open(r'%s', 'w'); " % TESTFN
        pyline += "import time; time.sleep(2);"
        cmd_ = [PYTHON, "-c", pyline]
    else:
        cmd_ = cmd
    sproc = subprocess.Popen(cmd_, stdout=stdout, stderr=stderr, stdin=stdin)
    if wait:
        if cmd is None:
            stop_at = time.time() + 3
            while stop_at > time.time():
                if os.path.exists(TESTFN):
                    break
                time.sleep(0.001)
            else:
                warn("couldn't make sure test file was actually created")
        else:
            wait_for_pid(sproc.pid)
    _subprocesses_started.add(psutil.Process(sproc.pid))
    return sproc


_testfiles = []

def pyrun(src):
    """Run python code 'src' in a separate interpreter.
    Return interpreter subprocess.
    """
    if PY3:
        src = bytes(src, 'ascii')
    # could have used NamedTemporaryFile(delete=False) but it's
    # >= 2.6 only
    fd, path = tempfile.mkstemp(prefix=TESTFILE_PREFIX)
    _testfiles.append(path)
    f = open(path, 'wb')
    try:
        f.write(src)
        f.flush()
        subp = get_test_subprocess([PYTHON, f.name], stdout=None, stderr=None)
        wait_for_pid(subp.pid)
        return subp
    finally:
        f.close()


def warn(msg):
    """Raise a warning msg."""
    warnings.warn(msg, UserWarning)


def register_warning(msg):
    """Register a warning which will be printed on interpreter exit."""
    atexit.register(lambda: warn(msg))


def sh(cmdline, stdout=subprocess.PIPE, stderr=subprocess.PIPE):
    """run cmd in a subprocess and return its output.
    raises RuntimeError on error.
    """
    p = subprocess.Popen(cmdline, shell=True, stdout=stdout, stderr=stderr)
    stdout, stderr = p.communicate()
    if p.returncode != 0:
        raise RuntimeError(stderr)
    if stderr:
        warn(stderr)
    if PY3:
        stdout = str(stdout, sys.stdout.encoding)
    return stdout.strip()


def which(program):
    """Same as UNIX which command. Return None on command not found."""
    def is_exe(fpath):
        return os.path.isfile(fpath) and os.access(fpath, os.X_OK)

    fpath, fname = os.path.split(program)
    if fpath:
        if is_exe(program):
            return program
    else:
        for path in os.environ["PATH"].split(os.pathsep):
            exe_file = os.path.join(path, program)
            if is_exe(exe_file):
                return exe_file
    return None


if POSIX:
    def get_kernel_version():
        """Return a tuple such as (2, 6, 36)."""
        s = ""
        uname = os.uname()[2]
        for c in uname:
            if c.isdigit() or c == '.':
                s += c
            else:
                break
        if not s:
            raise ValueError("can't parse %r" % uname)
        minor = 0
        micro = 0
        nums = s.split('.')
        major = int(nums[0])
        if len(nums) >= 2:
            minor = int(nums[1])
        if len(nums) >= 3:
            micro = int(nums[2])
        return (major, minor, micro)


def wait_for_pid(pid, timeout=GLOBAL_TIMEOUT):
    """Wait for pid to show up in the process list then return.
    Used in the test suite to give time the sub process to initialize.
    """
    raise_at = time.time() + timeout
    while 1:
        if pid in psutil.get_pids():
            # give it one more iteration to allow full initialization
            time.sleep(0.01)
            return
        time.sleep(0.0001)
        if time.time() >= raise_at:
            raise RuntimeError("Timed out")


def reap_children(search_all=False):
    """Kill any subprocess started by this test suite and ensure that
    no zombies stick around to hog resources and create problems when
    looking for refleaks.
    """
    procs = _subprocesses_started.copy()
    if search_all:
        this_process = psutil.Process()
        for p in this_process.get_children(recursive=True):
            procs.add(p)
    for p in procs:
        try:
            p.terminate()
        except psutil.NoSuchProcess:
            pass
    gone, alive = psutil.wait_procs(procs, timeout=GLOBAL_TIMEOUT)
    for p in alive:
        warn("couldn't terminate process %s" % p)
        try:
            p.kill()
        except psutil.NoSuchProcess:
            pass
    _, alive = psutil.wait_procs(alive, timeout=GLOBAL_TIMEOUT)
    if alive:
        warn("couldn't not kill processes %s" % str(alive))


def check_ip_address(addr, family):
    """Attempts to check IP address's validity."""
    if not addr:
        return
    if family in (AF_INET, AF_INET6):
        assert isinstance(addr, tuple)
        ip, port = addr
        assert isinstance(port, int), port
        if family == AF_INET:
            ip = list(map(int, ip.split('.')))
            assert len(ip) == 4, ip
            for num in ip:
                assert 0 <= num <= 255, ip
        assert 0 <= port <= 65535, port
    elif family == AF_UNIX:
        assert isinstance(addr, (str, None))
    else:
        raise ValueError("unknown family %r", family)


def check_connection(conn):
    """Check validity of a connection namedtuple."""
    valid_conn_states = [getattr(psutil, x) for x in dir(psutil) if
                         x.startswith('CONN_')]

    assert conn.type in (SOCK_STREAM, SOCK_DGRAM), repr(conn.type)
    assert conn.family in (AF_INET, AF_INET6, AF_UNIX), repr(conn.family)
    assert conn.status in valid_conn_states, conn.status
    check_ip_address(conn.laddr, conn.family)
    check_ip_address(conn.raddr, conn.family)

    if conn.family in (AF_INET, AF_INET6):
        # actually try to bind the local socket; ignore IPv6
        # sockets as their address might be represented as
        # an IPv4-mapped-address (e.g. "::127.0.0.1")
        # and that's rejected by bind()
        if conn.family == AF_INET:
            s = socket.socket(conn.family, conn.type)
            s.bind((conn.laddr[0], 0))
            s.close()
    elif conn.family == AF_UNIX:
        assert not conn.raddr, repr(conn.raddr)
        assert conn.status == psutil.CONN_NONE, conn.status

    if getattr(conn, 'fd', -1) != -1:
        assert conn.fd > 0, conn
        if hasattr(socket, 'fromfd') and not WINDOWS:
            dupsock = None
            try:
                try:
                    dupsock = socket.fromfd(conn.fd, conn.family, conn.type)
                except (socket.error, OSError):
                    err = sys.exc_info()[1]
                    if err.args[0] != errno.EBADF:
                        raise
                else:
                    # python >= 2.5
                    if hasattr(dupsock, "family"):
                        assert dupsock.family == conn.family
                        assert dupsock.type == conn.type
            finally:
                if dupsock is not None:
                    dupsock.close()


def safe_remove(file):
    "Convenience function for removing temporary test files"
    try:
        os.remove(file)
    except OSError:
        err = sys.exc_info()[1]
        if err.errno != errno.ENOENT:
            raise


def safe_rmdir(dir):
    "Convenience function for removing temporary test directories"
    try:
        os.rmdir(dir)
    except OSError:
        err = sys.exc_info()[1]
        if err.errno != errno.ENOENT:
            raise

def call_until(fun, expr, timeout=GLOBAL_TIMEOUT):
    """Keep calling function for timeout secs and exit if eval()
    expression is True.
    """
    stop_at = time.time() + timeout
    while time.time() < stop_at:
        ret = fun()
        if eval(expr):
            return ret
        time.sleep(0.001)
    raise RuntimeError('timed out (ret=%r)' % ret)


def retry_before_failing(ntimes=None):
    """Decorator which runs a test function and retries N times before
    actually failing.
    """
    def decorator(fun):
        @wraps(fun)
        def wrapper(*args, **kwargs):
            for x in range(ntimes or NO_RETRIES):
                try:
                    return fun(*args, **kwargs)
                except AssertionError:
                    pass
            raise
        return wrapper
    return decorator


def skip_on_access_denied(only_if=None):
    """Decorator to Ignore AccessDenied exceptions."""
    def decorator(fun):
        @wraps(fun)
        def wrapper(*args, **kwargs):
            try:
                return fun(*args, **kwargs)
            except psutil.AccessDenied:
                if only_if is not None:
                    if not only_if:
                        raise
                msg = "%r was skipped because it raised AccessDenied" \
                      % fun.__name__
                self = args[0]
                self.skip(msg)
        return wrapper
    return decorator


def skip_on_not_implemented(only_if=None):
    """Decorator to Ignore NotImplementedError exceptions."""
    def decorator(fun):
        @wraps(fun)
        def wrapper(*args, **kwargs):
            try:
                return fun(*args, **kwargs)
            except NotImplementedError:
                if only_if is not None:
                    if not only_if:
                        raise
                msg = "%r was skipped because it raised NotImplementedError" \
                      % fun.__name__
                self = args[0]
                self.skip(msg)
        return wrapper
    return decorator


def supports_ipv6():
    """Return True if IPv6 is supported on this platform."""
    if not socket.has_ipv6 or not hasattr(socket, "AF_INET6"):
        return False
    sock = None
    try:
        try:
            sock = socket.socket(AF_INET6, SOCK_STREAM)
            sock.bind(("::1", 0))
        except (socket.error, socket.gaierror):
            return False
        else:
            return True
    finally:
        if sock is not None:
            sock.close()


class ThreadTask(threading.Thread):
    """A thread object used for running process thread tests."""

    def __init__(self):
        threading.Thread.__init__(self)
        self._running = False
        self._interval = None
        self._flag = threading.Event()

    def __repr__(self):
        name = self.__class__.__name__
        return '<%s running=%s at %#x>' % (name, self._running, id(self))

    def start(self, interval=0.001):
        """Start thread and keep it running until an explicit
        stop() request. Polls for shutdown every 'timeout' seconds.
        """
        if self._running:
            raise ValueError("already started")
        self._interval = interval
        threading.Thread.start(self)
        self._flag.wait()

    def run(self):
        self._running = True
        self._flag.set()
        while self._running:
            time.sleep(self._interval)

    def stop(self):
        """Stop thread execution and and waits until it is stopped."""
        if not self._running:
            raise ValueError("already stopped")
        self._running = False
        self.join()


# python 2.4
if not hasattr(subprocess.Popen, 'terminate'):
    subprocess.Popen.terminate = \
        lambda self: psutil.Process(self.pid).terminate()


# ===================================================================
# --- System-related API tests
# ===================================================================

class TestSystemAPIs(unittest.TestCase):
    """Tests for system-related APIs."""

    def setUp(self):
        safe_remove(TESTFN)

    def tearDown(self):
        reap_children()

    def test_process_iter(self):
        self.assertIn(os.getpid(), [x.pid for x in psutil.process_iter()])
        sproc = get_test_subprocess()
        self.assertIn(sproc.pid, [x.pid for x in psutil.process_iter()])
        p = psutil.Process(sproc.pid)
        p.kill()
        p.wait()
        self.assertNotIn(sproc.pid, [x.pid for x in psutil.process_iter()])

    def test_wait_procs(self):
        l = []
        callback = lambda p: l.append(p.pid)

        sproc1 = get_test_subprocess()
        sproc2 = get_test_subprocess()
        sproc3 = get_test_subprocess()
        procs = [psutil.Process(x.pid) for x in (sproc1, sproc2, sproc3)]
        self.assertRaises(ValueError, psutil.wait_procs, procs, timeout=-1)
        t = time.time()
        gone, alive = psutil.wait_procs(procs, timeout=0.01, callback=callback)

        self.assertLess(time.time() - t, 0.5)
        self.assertEqual(gone, [])
        self.assertEqual(len(alive), 3)
        self.assertEqual(l, [])
        for p in alive:
            self.assertFalse(hasattr(p, 'retcode'))

        sproc3.terminate()
        gone, alive = psutil.wait_procs(procs, timeout=0.03, callback=callback)
        self.assertEqual(len(gone), 1)
        self.assertEqual(len(alive), 2)
        self.assertIn(sproc3.pid, [x.pid for x in gone])
        if POSIX:
            self.assertEqual(gone.pop().retcode, signal.SIGTERM)
        else:
            self.assertEqual(gone.pop().retcode, 1)
        self.assertEqual(l, [sproc3.pid])
        for p in alive:
            self.assertFalse(hasattr(p, 'retcode'))

        sproc1.terminate()
        sproc2.terminate()
        gone, alive = psutil.wait_procs(procs, timeout=0.03, callback=callback)
        self.assertEqual(len(gone), 3)
        self.assertEqual(len(alive), 0)
        self.assertEqual(set(l), set([sproc1.pid, sproc2.pid, sproc3.pid]))
        for p in gone:
            self.assertTrue(hasattr(p, 'retcode'))

    def test_wait_procs_no_timeout(self):
        sproc1 = get_test_subprocess()
        sproc2 = get_test_subprocess()
        sproc3 = get_test_subprocess()
        procs = [psutil.Process(x.pid) for x in (sproc1, sproc2, sproc3)]
        for p in procs:
            p.terminate()
        gone, alive = psutil.wait_procs(procs)

    def test_get_boot_time(self):
        bt = psutil.get_boot_time()
        self.assertIsInstance(bt, float)
        self.assertGreater(bt, 0)
        self.assertLess(bt, time.time())

    @unittest.skipUnless(POSIX, 'posix only')
    def test_PAGESIZE(self):
        # pagesize is used internally to perform different calculations
        # and it's determined by using SC_PAGE_SIZE; make sure
        # getpagesize() returns the same value.
        import resource
        self.assertEqual(os.sysconf("SC_PAGE_SIZE"), resource.getpagesize())

    def test_deprecated_apis(self):
        s = socket.socket()
        s.bind(('localhost', 0))
        s.listen(1)
        warnings.filterwarnings("error")
        p = psutil.Process()
        try:
            # system APIs
            self.assertRaises(DeprecationWarning, getattr, psutil, 'NUM_CPUS')
            self.assertRaises(DeprecationWarning, getattr, psutil, 'BOOT_TIME')
            self.assertRaises(DeprecationWarning, getattr, psutil,
                              'TOTAL_PHYMEM')
            self.assertRaises(DeprecationWarning, psutil.get_pid_list)
            self.assertRaises(DeprecationWarning, psutil.virtmem_usage)
            self.assertRaises(DeprecationWarning, psutil.used_phymem)
            self.assertRaises(DeprecationWarning, psutil.avail_phymem)
            self.assertRaises(DeprecationWarning, psutil.total_virtmem)
            self.assertRaises(DeprecationWarning, psutil.used_virtmem)
            self.assertRaises(DeprecationWarning, psutil.avail_virtmem)
            self.assertRaises(DeprecationWarning, psutil.phymem_usage)
            self.assertRaises(DeprecationWarning, psutil.get_process_list)
            self.assertRaises(DeprecationWarning, psutil.network_io_counters)
            if LINUX:
                self.assertRaises(DeprecationWarning, psutil.phymem_buffers)
                self.assertRaises(DeprecationWarning, psutil.cached_phymem)

            # Process class
            self.assertRaises(DeprecationWarning, getattr, p, 'nice')
            self.assertRaises(DeprecationWarning, p.getcwd)

            # named tuples
            ret = call_until(p.get_connections, "len(ret) != 0")
            self.assertRaises(DeprecationWarning,
                              getattr, ret[0], 'local_address')
            self.assertRaises(DeprecationWarning,
                              getattr, ret[0], 'remote_address')
        finally:
            s.close()
            warnings.resetwarnings()

        # check value against new APIs
        warnings.filterwarnings("ignore")
        try:
            self.assertEqual(psutil.get_pid_list(), psutil.get_pids())
            self.assertEqual(psutil.NUM_CPUS, psutil.cpu_count())
            self.assertEqual(psutil.BOOT_TIME, psutil.get_boot_time())
            self.assertEqual(psutil.TOTAL_PHYMEM,
                             psutil.virtual_memory().total)
        finally:
            warnings.resetwarnings()

    def test_deprecated_apis_retval(self):
        warnings.filterwarnings("ignore")
        p = psutil.Process()
        try:
            self.assertEqual(psutil.total_virtmem(),
                             psutil.swap_memory().total)
            self.assertEqual(p.nice, p.get_nice())
        finally:
            warnings.resetwarnings()

    def test_virtual_memory(self):
        mem = psutil.virtual_memory()
        assert mem.total > 0, mem
        assert mem.available > 0, mem
        assert 0 <= mem.percent <= 100, mem
        assert mem.used > 0, mem
        assert mem.free >= 0, mem
        for name in mem._fields:
            value = getattr(mem, name)
            if name != 'percent':
                self.assertIsInstance(value, (int, long))
            if name != 'total':
                if not value >= 0:
                    self.fail("%r < 0 (%s)" % (name, value))
                if value > mem.total:
                    self.fail("%r > total (total=%s, %s=%s)"
                              % (name, mem.total, name, value))

    def test_swap_memory(self):
        mem = psutil.swap_memory()
        assert mem.total >= 0, mem
        assert mem.used >= 0, mem
        if mem.total > 0:
            # likely a system with no swap partition
            assert mem.free > 0, mem
        else:
            assert mem.free == 0, mem
        assert 0 <= mem.percent <= 100, mem
        assert mem.sin >= 0, mem
        assert mem.sout >= 0, mem

    def test_pid_exists(self):
        sproc = get_test_subprocess(wait=True)
        self.assertTrue(psutil.pid_exists(sproc.pid))
        p = psutil.Process(sproc.pid)
        p.kill()
        p.wait()
        self.assertFalse(psutil.pid_exists(sproc.pid))
        self.assertFalse(psutil.pid_exists(-1))
        self.assertEqual(psutil.pid_exists(0), 0 in psutil.get_pids())

    def test_pid_exists_2(self):
        reap_children()
        pids = psutil.get_pids()
        for pid in pids:
            try:
                assert psutil.pid_exists(pid)
            except AssertionError:
                # in case the process disappeared in meantime fail only
                # if it is no longer in get_pids()
                time.sleep(.1)
                if pid in psutil.get_pids():
                    self.fail(pid)
        pids = range(max(pids) + 5000, max(pids) + 6000)
        for pid in pids:
            self.assertFalse(psutil.pid_exists(pid))

    def test_get_pids(self):
        plist = [x.pid for x in psutil.process_iter()]
        pidlist = psutil.get_pids()
        self.assertEqual(plist.sort(), pidlist.sort())
        # make sure every pid is unique
        self.assertEqual(len(pidlist), len(set(pidlist)))

    def test_test(self):
        # test for psutil.test() function
        stdout = sys.stdout
        sys.stdout = DEVNULL
        try:
            psutil.test()
        finally:
            sys.stdout = stdout

    def test_cpu_count(self):
        logical = psutil.cpu_count()
        self.assertEqual(logical, len(psutil.cpu_times(percpu=True)))
        self.assertGreaterEqual(logical, 1)
        #
        physical = psutil.cpu_count(logical=False)
        self.assertGreaterEqual(physical, 1)
        self.assertGreaterEqual(logical, physical)

    def test_sys_cpu_times(self):
        total = 0
        times = psutil.cpu_times()
        sum(times)
        for cp_time in times:
            self.assertIsInstance(cp_time, float)
            self.assertGreaterEqual(cp_time, 0.0)
            total += cp_time
        self.assertEqual(total, sum(times))
        str(times)
        if not WINDOWS:
            # CPU times are always supposed to increase over time or
            # remain the same but never go backwards, see:
            # https://code.google.com/p/psutil/issues/detail?id=392
            last = psutil.cpu_times()
            for x in range(100):
                new = psutil.cpu_times()
                for field in new._fields:
                    new_t = getattr(new, field)
                    last_t = getattr(last, field)
                    self.assertGreaterEqual(new_t, last_t,
                                            msg="%s %s" % (new_t, last_t))
                last = new

    def test_sys_cpu_times2(self):
        t1 = sum(psutil.cpu_times())
        time.sleep(0.1)
        t2 = sum(psutil.cpu_times())
        difference = t2 - t1
        if not difference >= 0.05:
            self.fail("difference %s" % difference)

    def test_sys_per_cpu_times(self):
        for times in psutil.cpu_times(percpu=True):
            total = 0
            sum(times)
            for cp_time in times:
                self.assertIsInstance(cp_time, float)
                self.assertGreaterEqual(cp_time, 0.0)
                total += cp_time
            self.assertEqual(total, sum(times))
            str(times)
        self.assertEqual(len(psutil.cpu_times(percpu=True)[0]),
                         len(psutil.cpu_times(percpu=False)))
        if not WINDOWS:
            # CPU times are always supposed to increase over time or
            # remain the same but never go backwards, see:
            # https://code.google.com/p/psutil/issues/detail?id=392
            last = psutil.cpu_times(percpu=True)
            for x in range(100):
                new = psutil.cpu_times(percpu=True)
                for index in range(len(new)):
                    newcpu = new[index]
                    lastcpu = last[index]
                    for field in newcpu._fields:
                        new_t = getattr(newcpu, field)
                        last_t = getattr(lastcpu, field)
                        self.assertGreaterEqual(
                            new_t, last_t, msg="%s %s" % (lastcpu, newcpu))
                last = new

    def test_sys_per_cpu_times2(self):
        tot1 = psutil.cpu_times(percpu=True)
        stop_at = time.time() + 0.1
        while 1:
            if time.time() >= stop_at:
                break
        tot2 = psutil.cpu_times(percpu=True)
        for t1, t2 in zip(tot1, tot2):
            t1, t2 = sum(t1), sum(t2)
            difference = t2 - t1
            if difference >= 0.05:
                return
        self.fail()

    def _test_cpu_percent(self, percent):
        self.assertIsInstance(percent, float)
        self.assertGreaterEqual(percent, 0.0)
        self.assertLessEqual(percent, 100.0)

    def test_sys_cpu_percent(self):
        psutil.cpu_percent(interval=0.001)
        for x in range(1000):
            self._test_cpu_percent(psutil.cpu_percent(interval=None))

    def test_sys_per_cpu_percent(self):
        self.assertEqual(len(psutil.cpu_percent(interval=0.001, percpu=True)),
                         psutil.cpu_count())
        for x in range(1000):
            percents = psutil.cpu_percent(interval=None, percpu=True)
            for percent in percents:
                self._test_cpu_percent(percent)

    def test_sys_cpu_times_percent(self):
        psutil.cpu_times_percent(interval=0.001)
        for x in range(1000):
            cpu = psutil.cpu_times_percent(interval=None)
            for percent in cpu:
                self._test_cpu_percent(percent)
            self._test_cpu_percent(sum(cpu))

    def test_sys_per_cpu_times_percent(self):
        self.assertEqual(len(psutil.cpu_times_percent(interval=0.001,
                                                      percpu=True)),
                         psutil.cpu_count())
        for x in range(1000):
            cpus = psutil.cpu_times_percent(interval=None, percpu=True)
            for cpu in cpus:
                for percent in cpu:
                    self._test_cpu_percent(percent)
                self._test_cpu_percent(sum(cpu))

    @unittest.skipIf(POSIX and not hasattr(os, 'statvfs'),
                     "os.statvfs() function not available on this platform")
    def test_disk_usage(self):
        usage = psutil.disk_usage(os.getcwd())
        assert usage.total > 0, usage
        assert usage.used > 0, usage
        assert usage.free > 0, usage
        assert usage.total > usage.used, usage
        assert usage.total > usage.free, usage
        assert 0 <= usage.percent <= 100, usage.percent
        if hasattr(shutil, 'disk_usage'):
            # py >= 3.3, see: http://bugs.python.org/issue12442
            shutil_usage = shutil.disk_usage(os.getcwd())
            tolerance = 5 * 1024 * 1024  # 5MB
            self.assertEqual(usage.total, shutil_usage.total)
            self.assertAlmostEqual(usage.free, shutil_usage.free,
                                   delta=tolerance)
            self.assertAlmostEqual(usage.used, shutil_usage.used,
                                   delta=tolerance)

        # if path does not exist OSError ENOENT is expected across
        # all platforms
        fname = tempfile.mktemp()
        try:
            psutil.disk_usage(fname)
        except OSError:
            err = sys.exc_info()[1]
            if err.args[0] != errno.ENOENT:
                raise
        else:
            self.fail("OSError not raised")

    @unittest.skipIf(POSIX and not hasattr(os, 'statvfs'),
                     "os.statvfs() function not available on this platform")
    def test_disk_usage_unicode(self):
        # see: https://code.google.com/p/psutil/issues/detail?id=416
        # XXX this test is not really reliable as it always fails on
        # Python 3.X (2.X is fine)
        try:
            os.mkdir(TESTFN_UNICODE)
            psutil.disk_usage(TESTFN_UNICODE)
        except UnicodeEncodeError:
            pass

    @unittest.skipIf(POSIX and not hasattr(os, 'statvfs'),
                     "os.statvfs() function not available on this platform")
    def test_disk_partitions(self):
        # all = False
        for disk in psutil.disk_partitions(all=False):
            if WINDOWS and 'cdrom' in disk.opts:
                continue
            if not POSIX:
                assert os.path.exists(disk.device), disk
            else:
                # we cannot make any assumption about this, see:
                # http://goo.gl/p9c43
                disk.device
            if SUNOS:
                # on solaris apparently mount points can also be files
                assert os.path.exists(disk.mountpoint), disk
            else:
                assert os.path.isdir(disk.mountpoint), disk
            assert disk.fstype, disk
            self.assertIsInstance(disk.opts, str)

        # all = True
        for disk in psutil.disk_partitions(all=True):
            if not WINDOWS:
                try:
                    os.stat(disk.mountpoint)
                except OSError:
                    # http://mail.python.org/pipermail/python-dev/
                    #     2012-June/120787.html
                    err = sys.exc_info()[1]
                    if err.errno not in (errno.EPERM, errno.EACCES):
                        raise
                else:
                    if SUNOS:
                        # on solaris apparently mount points can also be files
                        assert os.path.exists(disk.mountpoint), disk
                    else:
                        assert os.path.isdir(disk.mountpoint), disk
            self.assertIsInstance(disk.fstype, str)
            self.assertIsInstance(disk.opts, str)

        def find_mount_point(path):
            path = os.path.abspath(path)
            while not os.path.ismount(path):
                path = os.path.dirname(path)
            return path

        mount = find_mount_point(__file__)
        mounts = [x.mountpoint for x in psutil.disk_partitions(all=True)]
        self.assertIn(mount, mounts)
        psutil.disk_usage(mount)

    def test_net_io_counters(self):
        def check_ntuple(nt):
            self.assertEqual(nt[0], nt.bytes_sent)
            self.assertEqual(nt[1], nt.bytes_recv)
            self.assertEqual(nt[2], nt.packets_sent)
            self.assertEqual(nt[3], nt.packets_recv)
            self.assertEqual(nt[4], nt.errin)
            self.assertEqual(nt[5], nt.errout)
            self.assertEqual(nt[6], nt.dropin)
            self.assertEqual(nt[7], nt.dropout)
            assert nt.bytes_sent >= 0, nt
            assert nt.bytes_recv >= 0, nt
            assert nt.packets_sent >= 0, nt
            assert nt.packets_recv >= 0, nt
            assert nt.errin >= 0, nt
            assert nt.errout >= 0, nt
            assert nt.dropin >= 0, nt
            assert nt.dropout >= 0, nt

        ret = psutil.net_io_counters(pernic=False)
        check_ntuple(ret)
        ret = psutil.net_io_counters(pernic=True)
        self.assertNotEqual(ret, [])
        for key in ret:
            self.assertTrue(key)
            check_ntuple(ret[key])

    def test_disk_io_counters(self):
        def check_ntuple(nt):
            self.assertEqual(nt[0], nt.read_count)
            self.assertEqual(nt[1], nt.write_count)
            self.assertEqual(nt[2], nt.read_bytes)
            self.assertEqual(nt[3], nt.write_bytes)
            self.assertEqual(nt[4], nt.read_time)
            self.assertEqual(nt[5], nt.write_time)
            assert nt.read_count >= 0, nt
            assert nt.write_count >= 0, nt
            assert nt.read_bytes >= 0, nt
            assert nt.write_bytes >= 0, nt
            assert nt.read_time >= 0, nt
            assert nt.write_time >= 0, nt

        ret = psutil.disk_io_counters(perdisk=False)
        check_ntuple(ret)
        ret = psutil.disk_io_counters(perdisk=True)
        # make sure there are no duplicates
        self.assertEqual(len(ret), len(set(ret)))
        for key in ret:
            assert key, key
            check_ntuple(ret[key])
            if LINUX and key[-1].isdigit():
                # if 'sda1' is listed 'sda' shouldn't, see:
                # http://code.google.com/p/psutil/issues/detail?id=338
                while key[-1].isdigit():
                    key = key[:-1]
                self.assertNotIn(key, ret.keys())

    def test_get_users(self):
        users = psutil.get_users()
        self.assertNotEqual(users, [])
        for user in users:
            assert user.name, user
            user.terminal
            user.host
            assert user.started > 0.0, user
            datetime.datetime.fromtimestamp(user.started)


# ===================================================================
# --- psutil.Process class tests
# ===================================================================

class TestProcess(unittest.TestCase):
    """Tests for psutil.Process class."""

    def setUp(self):
        safe_remove(TESTFN)

    def tearDown(self):
        reap_children()

    def test_pid(self):
        self.assertEqual(psutil.Process().pid, os.getpid())

    def test_kill(self):
        sproc = get_test_subprocess(wait=True)
        test_pid = sproc.pid
        p = psutil.Process(test_pid)
        name = p.name
        p.kill()
        p.wait()
        self.assertFalse(psutil.pid_exists(test_pid) and name == PYTHON)

    def test_terminate(self):
        sproc = get_test_subprocess(wait=True)
        test_pid = sproc.pid
        p = psutil.Process(test_pid)
        name = p.name
        p.terminate()
        p.wait()
        self.assertFalse(psutil.pid_exists(test_pid) and name == PYTHON)

    def test_send_signal(self):
        if POSIX:
            sig = signal.SIGKILL
        else:
            sig = signal.SIGTERM
        sproc = get_test_subprocess()
        test_pid = sproc.pid
        p = psutil.Process(test_pid)
        name = p.name
        p.send_signal(sig)
        p.wait()
        self.assertFalse(psutil.pid_exists(test_pid) and name == PYTHON)

    def test_wait(self):
        # check exit code signal
        sproc = get_test_subprocess()
        p = psutil.Process(sproc.pid)
        p.kill()
        code = p.wait()
        if os.name == 'posix':
            self.assertEqual(code, signal.SIGKILL)
        else:
            self.assertEqual(code, 0)
        self.assertFalse(p.is_running())

        sproc = get_test_subprocess()
        p = psutil.Process(sproc.pid)
        p.terminate()
        code = p.wait()
        if os.name == 'posix':
            self.assertEqual(code, signal.SIGTERM)
        else:
            self.assertEqual(code, 0)
        self.assertFalse(p.is_running())

        # check sys.exit() code
        code = "import time, sys; time.sleep(0.01); sys.exit(5);"
        sproc = get_test_subprocess([PYTHON, "-c", code])
        p = psutil.Process(sproc.pid)
        self.assertEqual(p.wait(), 5)
        self.assertFalse(p.is_running())

        # Test wait() issued twice.
        # It is not supposed to raise NSP when the process is gone.
        # On UNIX this should return None, on Windows it should keep
        # returning the exit code.
        sproc = get_test_subprocess([PYTHON, "-c", code])
        p = psutil.Process(sproc.pid)
        self.assertEqual(p.wait(), 5)
        self.assertIn(p.wait(), (5, None))

        # test timeout
        sproc = get_test_subprocess()
        p = psutil.Process(sproc.pid)
        p.name
        self.assertRaises(psutil.TimeoutExpired, p.wait, 0.01)

        # timeout < 0 not allowed
        self.assertRaises(ValueError, p.wait, -1)

    @unittest.skipUnless(POSIX, '')  # XXX why is this skipped on Windows?
    def test_wait_non_children(self):
        # test wait() against processes which are not our children
        code = "import sys;"
        code += "from subprocess import Popen, PIPE;"
        code += "cmd = ['%s', '-c', 'import time; time.sleep(2)'];" % PYTHON
        code += "sp = Popen(cmd, stdout=PIPE);"
        code += "sys.stdout.write(str(sp.pid));"
        sproc = get_test_subprocess([PYTHON, "-c", code],
                                    stdout=subprocess.PIPE)
        grandson_pid = int(sproc.stdout.read())
        grandson_proc = psutil.Process(grandson_pid)
        try:
            self.assertRaises(psutil.TimeoutExpired, grandson_proc.wait, 0.01)
            grandson_proc.kill()
            ret = grandson_proc.wait()
            self.assertEqual(ret, None)
        finally:
            if grandson_proc.is_running():
                grandson_proc.kill()
                grandson_proc.wait()

    def test_wait_timeout_0(self):
        sproc = get_test_subprocess()
        p = psutil.Process(sproc.pid)
        self.assertRaises(psutil.TimeoutExpired, p.wait, 0)
        p.kill()
        stop_at = time.time() + 2
        while 1:
            try:
                code = p.wait(0)
            except psutil.TimeoutExpired:
                if time.time() >= stop_at:
                    raise
            else:
                break
        if os.name == 'posix':
            self.assertEqual(code, signal.SIGKILL)
        else:
            self.assertEqual(code, 0)
        self.assertFalse(p.is_running())

    def test_cpu_percent(self):
        p = psutil.Process()
        p.get_cpu_percent(interval=0.001)
        p.get_cpu_percent(interval=0.001)
        for x in range(100):
            percent = p.get_cpu_percent(interval=None)
            self.assertIsInstance(percent, float)
            self.assertGreaterEqual(percent, 0.0)
            if os.name != 'posix':
                self.assertLessEqual(percent, 100.0)
            else:
                self.assertGreaterEqual(percent, 0.0)

    def test_cpu_times(self):
        times = psutil.Process().get_cpu_times()
        assert (times.user > 0.0) or (times.system > 0.0), times
        # make sure returned values can be pretty printed with strftime
        time.strftime("%H:%M:%S", time.localtime(times.user))
        time.strftime("%H:%M:%S", time.localtime(times.system))

    # Test Process.cpu_times() against os.times()
    # os.times() is broken on Python 2.6
    # http://bugs.python.org/issue1040026
    # XXX fails on OSX: not sure if it's for os.times(). We should
    # try this with Python 2.7 and re-enable the test.

    @unittest.skipUnless(sys.version_info > (2, 6, 1) and not OSX,
                         'os.times() is not reliable on this Python version')
    def test_cpu_times2(self):
        user_time, kernel_time = psutil.Process().get_cpu_times()
        utime, ktime = os.times()[:2]

        # Use os.times()[:2] as base values to compare our results
        # using a tolerance  of +/- 0.1 seconds.
        # It will fail if the difference between the values is > 0.1s.
        if (max([user_time, utime]) - min([user_time, utime])) > 0.1:
            self.fail("expected: %s, found: %s" % (utime, user_time))

        if (max([kernel_time, ktime]) - min([kernel_time, ktime])) > 0.1:
            self.fail("expected: %s, found: %s" % (ktime, kernel_time))

    def test_create_time(self):
        sproc = get_test_subprocess(wait=True)
        now = time.time()
        p = psutil.Process(sproc.pid)
        create_time = p.create_time

        # Use time.time() as base value to compare our result using a
        # tolerance of +/- 1 second.
        # It will fail if the difference between the values is > 2s.
        difference = abs(create_time - now)
        if difference > 2:
            self.fail("expected: %s, found: %s, difference: %s"
                      % (now, create_time, difference))

        # make sure returned value can be pretty printed with strftime
        time.strftime("%Y %m %d %H:%M:%S", time.localtime(p.create_time))

    @unittest.skipIf(WINDOWS, 'windows only')
    def test_terminal(self):
        terminal = psutil.Process().terminal
        if sys.stdin.isatty():
            self.assertEqual(terminal, sh('tty'))
        else:
            assert terminal, repr(terminal)

    @unittest.skipIf(not hasattr(psutil.Process, 'get_io_counters'),
                     'not available on this platform')
    @skip_on_not_implemented(only_if=LINUX)
    def test_get_io_counters(self):
        p = psutil.Process()
        # test reads
        io1 = p.get_io_counters()
        f = open(PYTHON, 'rb')
        f.read()
        f.close()
        io2 = p.get_io_counters()
        if not BSD:
            assert io2.read_count > io1.read_count, (io1, io2)
            self.assertEqual(io2.write_count, io1.write_count)
        assert io2.read_bytes >= io1.read_bytes, (io1, io2)
        assert io2.write_bytes >= io1.write_bytes, (io1, io2)
        # test writes
        io1 = p.get_io_counters()
        f = tempfile.TemporaryFile(prefix=TESTFILE_PREFIX)
        if PY3:
            f.write(bytes("x" * 1000000, 'ascii'))
        else:
            f.write("x" * 1000000)
        f.close()
        io2 = p.get_io_counters()
        assert io2.write_count >= io1.write_count, (io1, io2)
        assert io2.write_bytes >= io1.write_bytes, (io1, io2)
        assert io2.read_count >= io1.read_count, (io1, io2)
        assert io2.read_bytes >= io1.read_bytes, (io1, io2)

    # Linux and Windows Vista+
    @unittest.skipUnless(hasattr(psutil.Process, 'get_ionice'),
                         'Linux and Windows Vista only')
    def test_get_set_ionice(self):
        if LINUX:
            from psutil import (IOPRIO_CLASS_NONE, IOPRIO_CLASS_RT,
                                IOPRIO_CLASS_BE, IOPRIO_CLASS_IDLE)
            self.assertEqual(IOPRIO_CLASS_NONE, 0)
            self.assertEqual(IOPRIO_CLASS_RT, 1)
            self.assertEqual(IOPRIO_CLASS_BE, 2)
            self.assertEqual(IOPRIO_CLASS_IDLE, 3)
            p = psutil.Process()
            try:
                p.set_ionice(2)
                ioclass, value = p.get_ionice()
                self.assertEqual(ioclass, 2)
                self.assertEqual(value, 4)
                #
                p.set_ionice(3)
                ioclass, value = p.get_ionice()
                self.assertEqual(ioclass, 3)
                self.assertEqual(value, 0)
                #
                p.set_ionice(2, 0)
                ioclass, value = p.get_ionice()
                self.assertEqual(ioclass, 2)
                self.assertEqual(value, 0)
                p.set_ionice(2, 7)
                ioclass, value = p.get_ionice()
                self.assertEqual(ioclass, 2)
                self.assertEqual(value, 7)
                self.assertRaises(ValueError, p.set_ionice, 2, 10)
            finally:
                p.set_ionice(IOPRIO_CLASS_NONE)
        else:
            p = psutil.Process()
            original = p.get_ionice()
            try:
                value = 0  # very low
                if original == value:
                    value = 1  # low
                p.set_ionice(value)
                self.assertEqual(p.get_ionice(), value)
            finally:
                p.set_ionice(original)
            #
            self.assertRaises(ValueError, p.set_ionice, 3)
            self.assertRaises(TypeError, p.set_ionice, 2, 1)

    @unittest.skipUnless(hasattr(psutil.Process, 'get_rlimit'),
                         "only available on Linux >= 2.6.36")
    def test_get_rlimit(self):
        import resource
<<<<<<< HEAD
        p = psutil.Process()
        names = [x for x in dir(psutil) if x.startswith('RLIMIT_')]
=======
        p = psutil.Process(os.getpid())
        names = [x for x in dir(psutil) if x.startswith('RLIM')]
>>>>>>> 083ae3c9
        for name in names:
            value = getattr(psutil, name)
            self.assertGreaterEqual(value, 0)
            if name in dir(resource):
                self.assertEqual(value, getattr(resource, name))
                self.assertEqual(p.get_rlimit(value),
                                 resource.getrlimit(value))
            else:
                ret = p.get_rlimit(value)
                self.assertEqual(len(ret), 2)
                self.assertGreaterEqual(ret[0], -1)
                self.assertGreaterEqual(ret[1], -1)

    @unittest.skipUnless(hasattr(psutil.Process, 'set_rlimit'),
                         "only available on Linux >= 2.6.36")
    def test_set_rlimit(self):
        sproc = get_test_subprocess()
        p = psutil.Process(sproc.pid)
        p.set_rlimit(psutil.RLIMIT_NOFILE, (5, 5))
        self.assertEqual(p.get_rlimit(psutil.RLIMIT_NOFILE), (5, 5))

    def test_get_num_threads(self):
        # on certain platforms such as Linux we might test for exact
        # thread number, since we always have with 1 thread per process,
        # but this does not apply across all platforms (OSX, Windows)
        p = psutil.Process()
        step1 = p.get_num_threads()

        thread = ThreadTask()
        thread.start()
        try:
            step2 = p.get_num_threads()
            self.assertEqual(step2, step1 + 1)
            thread.stop()
        finally:
            if thread._running:
                thread.stop()

    @unittest.skipUnless(WINDOWS, 'Windows only')
    def test_get_num_handles(self):
        # a better test is done later into test/_windows.py
        p = psutil.Process()
        self.assertGreater(p.get_num_handles(), 0)

    def test_get_threads(self):
        p = psutil.Process()
        step1 = p.get_threads()

        thread = ThreadTask()
        thread.start()

        try:
            step2 = p.get_threads()
            self.assertEqual(len(step2), len(step1) + 1)
            # on Linux, first thread id is supposed to be this process
            if LINUX:
                self.assertEqual(step2[0].id, os.getpid())
            athread = step2[0]
            # test named tuple
            self.assertEqual(athread.id, athread[0])
            self.assertEqual(athread.user_time, athread[1])
            self.assertEqual(athread.system_time, athread[2])
            # test num threads
            thread.stop()
        finally:
            if thread._running:
                thread.stop()

    def test_get_memory_info(self):
        p = psutil.Process()

        # step 1 - get a base value to compare our results
        rss1, vms1 = p.get_memory_info()
        percent1 = p.get_memory_percent()
        self.assertGreater(rss1, 0)
        self.assertGreater(vms1, 0)

        # step 2 - allocate some memory
        memarr = [None] * 1500000

        rss2, vms2 = p.get_memory_info()
        percent2 = p.get_memory_percent()
        # make sure that the memory usage bumped up
        self.assertGreater(rss2, rss1)
        self.assertGreaterEqual(vms2, vms1)  # vms might be equal
        self.assertGreater(percent2, percent1)
        del memarr

    # def test_get_ext_memory_info(self):
    # # tested later in fetch all test suite

    def test_get_memory_maps(self):
        p = psutil.Process()
        maps = p.get_memory_maps()
        paths = [x for x in maps]
        self.assertEqual(len(paths), len(set(paths)))
        ext_maps = p.get_memory_maps(grouped=False)

        for nt in maps:
            if not nt.path.startswith('['):
                assert os.path.isabs(nt.path), nt.path
                if POSIX:
                    assert os.path.exists(nt.path), nt.path
                else:
                    # XXX - On Windows we have this strange behavior with
                    # 64 bit dlls: they are visible via explorer but cannot
                    # be accessed via os.stat() (wtf?).
                    if '64' not in os.path.basename(nt.path):
                        assert os.path.exists(nt.path), nt.path
        for nt in ext_maps:
            for fname in nt._fields:
                value = getattr(nt, fname)
                if fname == 'path':
                    continue
                elif fname in ('addr', 'perms'):
                    assert value, value
                else:
                    self.assertIsInstance(value, (int, long))
                    assert value >= 0, value

    def test_get_memory_percent(self):
        p = psutil.Process()
        self.assertGreater(p.get_memory_percent(), 0.0)

    def test_pid(self):
        sproc = get_test_subprocess()
        self.assertEqual(psutil.Process(sproc.pid).pid, sproc.pid)

    def test_is_running(self):
        sproc = get_test_subprocess(wait=True)
        p = psutil.Process(sproc.pid)
        assert p.is_running()
        assert p.is_running()
        p.kill()
        p.wait()
        assert not p.is_running()
        assert not p.is_running()

    def test_exe(self):
        sproc = get_test_subprocess(wait=True)
        exe = psutil.Process(sproc.pid).exe
        try:
            self.assertEqual(exe, PYTHON)
        except AssertionError:
            if WINDOWS and len(exe) == len(PYTHON):
                # on Windows we don't care about case sensitivity
                self.assertEqual(exe.lower(), PYTHON.lower())
            else:
                # certain platforms such as BSD are more accurate returning:
                # "/usr/local/bin/python2.7"
                # ...instead of:
                # "/usr/local/bin/python"
                # We do not want to consider this difference in accuracy
                # an error.
                ver = "%s.%s" % (sys.version_info[0], sys.version_info[1])
                self.assertEqual(exe.replace(ver, ''), PYTHON.replace(ver, ''))

    def test_cmdline(self):
        cmdline = [PYTHON, "-c", "import time; time.sleep(2)"]
        sproc = get_test_subprocess(cmdline, wait=True)
        self.assertEqual(' '.join(psutil.Process(sproc.pid).cmdline),
                         ' '.join(cmdline))

    def test_name(self):
        sproc = get_test_subprocess(PYTHON, wait=True)
        name = psutil.Process(sproc.pid).name.lower()
        pyexe = os.path.basename(os.path.realpath(sys.executable)).lower()
        assert pyexe.startswith(name), (pyexe, name)

    @unittest.skipUnless(POSIX, 'posix only')
    def test_uids(self):
        p = psutil.Process()
        real, effective, saved = p.uids
        # os.getuid() refers to "real" uid
        self.assertEqual(real, os.getuid())
        # os.geteuid() refers to "effective" uid
        self.assertEqual(effective, os.geteuid())
        # no such thing as os.getsuid() ("saved" uid), but starting
        # from python 2.7 we have os.getresuid()[2]
        if hasattr(os, "getresuid"):
            self.assertEqual(saved, os.getresuid()[2])

    @unittest.skipUnless(POSIX, 'posix only')
    def test_gids(self):
        p = psutil.Process()
        real, effective, saved = p.gids
        # os.getuid() refers to "real" uid
        self.assertEqual(real, os.getgid())
        # os.geteuid() refers to "effective" uid
        self.assertEqual(effective, os.getegid())
        # no such thing as os.getsuid() ("saved" uid), but starting
        # from python 2.7 we have os.getresgid()[2]
        if hasattr(os, "getresuid"):
            self.assertEqual(saved, os.getresgid()[2])

    def test_nice(self):
        p = psutil.Process()
        self.assertRaises(TypeError, p.set_nice, "str")
        if os.name == 'nt':
            try:
                self.assertEqual(p.get_nice(), psutil.NORMAL_PRIORITY_CLASS)
                p.set_nice(psutil.HIGH_PRIORITY_CLASS)
                self.assertEqual(p.get_nice(), psutil.HIGH_PRIORITY_CLASS)
                p.set_nice(psutil.NORMAL_PRIORITY_CLASS)
                self.assertEqual(p.get_nice(), psutil.NORMAL_PRIORITY_CLASS)
            finally:
                p.set_nice(psutil.NORMAL_PRIORITY_CLASS)
        else:
            try:
                try:
                    first_nice = p.get_nice()
                    p.set_nice(1)
                    self.assertEqual(p.get_nice(), 1)
                    # going back to previous nice value raises
                    # AccessDenied on OSX
                    if not OSX:
                        p.set_nice(0)
                        self.assertEqual(p.get_nice(), 0)
                except psutil.AccessDenied:
                    pass
            finally:
                try:
                    p.set_nice(first_nice)
                except psutil.AccessDenied:
                    pass

    def test_status(self):
        p = psutil.Process()
        self.assertEqual(p.status, psutil.STATUS_RUNNING)

    def test_username(self):
        sproc = get_test_subprocess()
        p = psutil.Process(sproc.pid)
        if POSIX:
            import pwd
            self.assertEqual(p.username, pwd.getpwuid(os.getuid()).pw_name)
        elif WINDOWS and 'USERNAME' in os.environ:
            expected_username = os.environ['USERNAME']
            expected_domain = os.environ['USERDOMAIN']
            domain, username = p.username.split('\\')
            self.assertEqual(domain, expected_domain)
            self.assertEqual(username, expected_username)
        else:
            p.username

    @unittest.skipUnless(hasattr(psutil.Process, "get_cwd"),
                         'not available on this platform')
    def test_get_cwd(self):
        sproc = get_test_subprocess(wait=True)
        p = psutil.Process(sproc.pid)
        self.assertEqual(p.get_cwd(), os.getcwd())

    @unittest.skipIf(not hasattr(psutil.Process, "get_cwd"),
                     'not available on this platform')
    def test_get_cwd_2(self):
        cmd = [PYTHON, "-c", "import os, time; os.chdir('..'); time.sleep(2)"]
        sproc = get_test_subprocess(cmd, wait=True)
        p = psutil.Process(sproc.pid)
        call_until(p.get_cwd, "ret == os.path.dirname(os.getcwd())")

    @unittest.skipIf(not hasattr(psutil.Process, "get_cpu_affinity"),
                     'not available on this platform')
    def test_cpu_affinity(self):
        p = psutil.Process()
        initial = p.get_cpu_affinity()
        all_cpus = list(range(len(psutil.cpu_percent(percpu=True))))
        #
        for n in all_cpus:
            p.set_cpu_affinity([n])
            self.assertEqual(p.get_cpu_affinity(), [n])
        #
        p.set_cpu_affinity(all_cpus)
        self.assertEqual(p.get_cpu_affinity(), all_cpus)
        #
        self.assertRaises(TypeError, p.set_cpu_affinity, 1)
        p.set_cpu_affinity(initial)
        invalid_cpu = [len(psutil.cpu_times(percpu=True)) + 10]
        self.assertRaises(ValueError, p.set_cpu_affinity, invalid_cpu)
        self.assertRaises(ValueError, p.set_cpu_affinity, range(10000, 11000))

    def test_get_open_files(self):
        # current process
        p = psutil.Process()
        files = p.get_open_files()
        self.assertFalse(TESTFN in files)
        f = open(TESTFN, 'w')
        call_until(p.get_open_files, "len(ret) != %i" % len(files))
        filenames = [x.path for x in p.get_open_files()]
        self.assertIn(TESTFN, filenames)
        f.close()
        for file in filenames:
            assert os.path.isfile(file), file

        # another process
        cmdline = "import time; f = open(r'%s', 'r'); time.sleep(2);" % TESTFN
        sproc = get_test_subprocess([PYTHON, "-c", cmdline], wait=True)
        p = psutil.Process(sproc.pid)

        for x in range(100):
            filenames = [x.path for x in p.get_open_files()]
            if TESTFN in filenames:
                break
            time.sleep(.01)
        else:
            self.assertIn(TESTFN, filenames)
        for file in filenames:
            assert os.path.isfile(file), file

    def test_get_open_files2(self):
        # test fd and path fields
        fileobj = open(TESTFN, 'w')
        p = psutil.Process()
        for path, fd in p.get_open_files():
            if path == fileobj.name or fd == fileobj.fileno():
                break
        else:
            self.fail("no file found; files=%s" % repr(p.get_open_files()))
        self.assertEqual(path, fileobj.name)
        if WINDOWS:
            self.assertEqual(fd, -1)
        else:
            self.assertEqual(fd, fileobj.fileno())
        # test positions
        ntuple = p.get_open_files()[0]
        self.assertEqual(ntuple[0], ntuple.path)
        self.assertEqual(ntuple[1], ntuple.fd)
        # test file is gone
        fileobj.close()
        self.assertTrue(fileobj.name not in p.get_open_files())

    def test_connection_constants(self):
        ints = []
        strs = []
        for name in dir(psutil):
            if name.startswith('CONN_'):
                num = getattr(psutil, name)
                str_ = str(num)
                assert str_.isupper(), str_
                assert str_ not in strs, str_
                assert num not in ints, num
                ints.append(num)
                strs.append(str_)
        if SUNOS:
            psutil.CONN_IDLE
            psutil.CONN_BOUND
        if WINDOWS:
            psutil.CONN_DELETE_TCB

    def test_get_connections(self):
        arg = "import socket, time;" \
              "s = socket.socket();" \
              "s.bind(('127.0.0.1', 0));" \
              "s.listen(1);" \
              "conn, addr = s.accept();" \
              "time.sleep(2);"
        sproc = get_test_subprocess([PYTHON, "-c", arg])
        p = psutil.Process(sproc.pid)
        cons = call_until(p.get_connections, "len(ret) != 0")
        self.assertEqual(len(cons), 1)
        con = cons[0]
        check_connection(con)
        self.assertEqual(con.family, AF_INET)
        self.assertEqual(con.type, SOCK_STREAM)
        self.assertEqual(con.status, psutil.CONN_LISTEN, con.status)
        self.assertEqual(con.laddr[0], '127.0.0.1')
        self.assertEqual(con.raddr, ())
        # test positions
        self.assertEqual(con[0], con.fd)
        self.assertEqual(con[1], con.family)
        self.assertEqual(con[2], con.type)
        self.assertEqual(con[3], con.laddr)
        self.assertEqual(con[4], con.raddr)
        self.assertEqual(con[5], con.status)
        # test kind arg
        self.assertRaises(ValueError, p.get_connections, 'foo')

    @unittest.skipUnless(supports_ipv6(), 'IPv6 is not supported')
    def test_get_connections_ipv6(self):
        s = socket.socket(AF_INET6, SOCK_STREAM)
        s.bind(('::1', 0))
        s.listen(1)
        cons = psutil.Process().get_connections()
        s.close()
        self.assertEqual(len(cons), 1)
        self.assertEqual(cons[0].laddr[0], '::1')

    @unittest.skipUnless(hasattr(socket, 'AF_UNIX'),
                         'AF_UNIX is not supported')
    def test_get_connections_unix(self):
        def check(type):
            safe_remove(TESTFN)
            sock = socket.socket(AF_UNIX, type)
            try:
                sock.bind(TESTFN)
                conn = psutil.Process().get_connections(kind='unix')[0]
                check_connection(conn)
                if conn.fd != -1:  # != sunos and windows
                    self.assertEqual(conn.fd, sock.fileno())
                self.assertEqual(conn.family, AF_UNIX)
                self.assertEqual(conn.type, type)
                self.assertEqual(conn.laddr, TESTFN)
            finally:
                sock.close()

        check(SOCK_STREAM)
        check(SOCK_DGRAM)

    @unittest.skipUnless(hasattr(socket, "fromfd"),
                         'socket.fromfd() is not availble')
    @unittest.skipIf(WINDOWS or SUNOS,
                     'connection fd available on this platform')
    def test_connection_fromfd(self):
        sock = socket.socket()
        sock.bind(('localhost', 0))
        sock.listen(1)
        p = psutil.Process()
        for conn in p.get_connections():
            if conn.fd == sock.fileno():
                break
        else:
            sock.close()
            self.fail("couldn't find socket fd")
        dupsock = socket.fromfd(conn.fd, conn.family, conn.type)
        try:
            self.assertEqual(dupsock.getsockname(), conn.laddr)
            self.assertNotEqual(sock.fileno(), dupsock.fileno())
        finally:
            sock.close()
            dupsock.close()

    def test_get_connections_all(self):
        tcp_template = textwrap.dedent("""
            import socket
            s = socket.socket($family, socket.SOCK_STREAM)
            s.bind(('$addr', 0))
            s.listen(1)
            conn, addr = s.accept()
        """)

        udp_template = textwrap.dedent("""
            import socket, time
            s = socket.socket($family, socket.SOCK_DGRAM)
            s.bind(('$addr', 0))
            time.sleep(2)
        """)

        from string import Template
        tcp4_template = Template(tcp_template).substitute(
            family=int(AF_INET), addr="127.0.0.1")
        udp4_template = Template(udp_template).substitute(
            family=int(AF_INET), addr="127.0.0.1")
        tcp6_template = Template(tcp_template).substitute(
            family=int(AF_INET6), addr="::1")
        udp6_template = Template(udp_template).substitute(
            family=int(AF_INET6), addr="::1")

        # launch various subprocess instantiating a socket of various
        # families and types to enrich psutil results
        tcp4_proc = pyrun(tcp4_template)
        udp4_proc = pyrun(udp4_template)
        if supports_ipv6():
            tcp6_proc = pyrun(tcp6_template)
            udp6_proc = pyrun(udp6_template)
        else:
            tcp6_proc = None
            udp6_proc = None

        # check matches against subprocesses just created
        all_kinds = ("all", "inet", "inet4", "inet6", "tcp", "tcp4", "tcp6",
                     "udp", "udp4", "udp6")

        def check_conn(proc, conn, family, type, laddr, raddr, status, kinds):
            self.assertEqual(conn.family, family)
            self.assertEqual(conn.type, type)
            self.assertIn(conn.laddr[0], laddr)
            self.assertEqual(conn.raddr, raddr)
            self.assertEqual(conn.status, status)
            for kind in all_kinds:
                cons = proc.get_connections(kind=kind)
                if kind in kinds:
                    assert cons != [], cons
                else:
                    self.assertEqual(cons, [], cons)

        for p in psutil.Process().get_children():
            for conn in p.get_connections():
                # TCP v4
                if p.pid == tcp4_proc.pid:
                    check_conn(p, conn, AF_INET, SOCK_STREAM, "127.0.0.1", (),
                               psutil.CONN_LISTEN,
                               ("all", "inet", "inet4", "tcp", "tcp4"))
                # UDP v4
                elif p.pid == udp4_proc.pid:
                    check_conn(p, conn, AF_INET, SOCK_DGRAM, "127.0.0.1", (),
                               psutil.CONN_NONE,
                               ("all", "inet", "inet4", "udp", "udp4"))
                # TCP v6
                elif p.pid == getattr(tcp6_proc, "pid", None):
                    check_conn(p, conn, AF_INET6, SOCK_STREAM, ("::", "::1"),
                               (), psutil.CONN_LISTEN,
                               ("all", "inet", "inet6", "tcp", "tcp6"))
                # UDP v6
                elif p.pid == getattr(udp6_proc, "pid", None):
                    check_conn(p, conn, AF_INET6, SOCK_DGRAM, ("::", "::1"),
                               (), psutil.CONN_NONE,
                               ("all", "inet", "inet6", "udp", "udp6"))

    @unittest.skipUnless(POSIX, 'posix only')
    def test_get_num_fds(self):
        p = psutil.Process()
        start = p.get_num_fds()
        file = open(TESTFN, 'w')
        self.assertEqual(p.get_num_fds(), start + 1)
        sock = socket.socket()
        self.assertEqual(p.get_num_fds(), start + 2)
        file.close()
        sock.close()
        self.assertEqual(p.get_num_fds(), start)

    @skip_on_not_implemented(only_if=LINUX)
    def test_get_num_ctx_switches(self):
        p = psutil.Process()
        before = sum(p.get_num_ctx_switches())
        for x in range(500000):
            after = sum(p.get_num_ctx_switches())
            if after > before:
                return
        self.fail("num ctx switches still the same after 50.000 iterations")

    def test_parent_ppid(self):
        this_parent = os.getpid()
        sproc = get_test_subprocess()
        p = psutil.Process(sproc.pid)
        self.assertEqual(p.ppid, this_parent)
        self.assertEqual(p.parent.pid, this_parent)
        # no other process is supposed to have us as parent
        for p in psutil.process_iter():
            if p.pid == sproc.pid:
                continue
            self.assertTrue(p.ppid != this_parent)

    def test_get_children(self):
        p = psutil.Process()
        self.assertEqual(p.get_children(), [])
        self.assertEqual(p.get_children(recursive=True), [])
        sproc = get_test_subprocess()
        children1 = p.get_children()
        children2 = p.get_children(recursive=True)
        for children in (children1, children2):
            self.assertEqual(len(children), 1)
            self.assertEqual(children[0].pid, sproc.pid)
            self.assertEqual(children[0].ppid, os.getpid())

    def test_get_children_recursive(self):
        # here we create a subprocess which creates another one as in:
        # A (parent) -> B (child) -> C (grandchild)
        s = "import subprocess, os, sys, time;"
        s += "PYTHON = os.path.realpath(sys.executable);"
        s += "cmd = [PYTHON, '-c', 'import time; time.sleep(2);'];"
        s += "subprocess.Popen(cmd);"
        s += "time.sleep(2);"
        get_test_subprocess(cmd=[PYTHON, "-c", s])
        p = psutil.Process()
        self.assertEqual(len(p.get_children(recursive=False)), 1)
        # give the grandchild some time to start
        stop_at = time.time() + 1.5
        while time.time() < stop_at:
            children = p.get_children(recursive=True)
            if len(children) > 1:
                break
        self.assertEqual(len(children), 2)
        self.assertEqual(children[0].ppid, os.getpid())
        self.assertEqual(children[1].ppid, children[0].pid)

    def test_get_children_duplicates(self):
        # find the process which has the highest number of children
        from psutil._compat import defaultdict
        table = defaultdict(int)
        for p in psutil.process_iter():
            try:
                table[p.ppid] += 1
            except psutil.Error:
                pass
        # this is the one, now let's make sure there are no duplicates
        pid = sorted(table.items(), key=lambda x: x[1])[-1][0]
        p = psutil.Process(pid)
        try:
            c = p.get_children(recursive=True)
        except psutil.AccessDenied:  # windows
            pass
        else:
            self.assertEqual(len(c), len(set(c)))

    def test_suspend_resume(self):
        sproc = get_test_subprocess(wait=True)
        p = psutil.Process(sproc.pid)
        p.suspend()
        for x in range(100):
            if p.status == psutil.STATUS_STOPPED:
                break
            time.sleep(0.01)
        p.resume()
        self.assertNotEqual(p.status, psutil.STATUS_STOPPED)

    def test_invalid_pid(self):
        self.assertRaises(TypeError, psutil.Process, "1")
        self.assertRaises(ValueError, psutil.Process, -1)

    def test_as_dict(self):
        p = psutil.Process()
        d = p.as_dict()
        try:
            import json
        except ImportError:
            pass
        else:
            json.loads(json.dumps(d))
        #
        d = p.as_dict(attrs=['exe', 'name'])
        self.assertEqual(sorted(d.keys()), ['exe', 'name'])
        #
        p = psutil.Process(min(psutil.get_pids()))
        d = p.as_dict(attrs=['get_connections'], ad_value='foo')
        if not isinstance(d['connections'], list):
            self.assertEqual(d['connections'], 'foo')

    def test_halfway_terminated_process(self):
        # Test that NoSuchProcess exception gets raised in case the
        # process dies after we create the Process object.
        # Example:
        #  >>> proc = Process(1234)
        # >>> time.sleep(2)  # time-consuming task, process dies in meantime
        #  >>> proc.name
        # Refers to Issue #15
        sproc = get_test_subprocess()
        p = psutil.Process(sproc.pid)
        p.kill()
        p.wait()

        for name in dir(p):
            if name.startswith('_')\
                or name in ('pid', 'send_signal', 'is_running', 'set_ionice',
                            'wait', 'set_cpu_affinity', 'create_time', 'nice',
                            'set_nice', 'getcwd'):
                continue
            try:
                # if name == 'get_rlimit'
                args = ()
                meth = getattr(p, name)
                if callable(meth):
                    if name == 'get_rlimit':
                        args = (psutil.RLIMIT_NOFILE,)
                    elif name == 'set_rlimit':
                        args = (psutil.RLIMIT_NOFILE, (5, 5))
                    meth(*args)
            except psutil.NoSuchProcess:
                pass
            except NotImplementedError:
                pass
            else:
                self.fail("NoSuchProcess exception not raised for %r" % name)

        # other methods
        try:
            if os.name == 'posix':
                p.set_nice(1)
            else:
                p.set_nice(psutil.NORMAL_PRIORITY_CLASS)
        except psutil.NoSuchProcess:
            pass
        else:
            self.fail("exception not raised")
        if hasattr(p, 'set_ionice'):
            self.assertRaises(psutil.NoSuchProcess, p.set_ionice, 2)
        self.assertRaises(psutil.NoSuchProcess, p.send_signal, signal.SIGTERM)
        self.assertRaises(psutil.NoSuchProcess, p.set_nice, 0)
        self.assertFalse(p.is_running())
        if hasattr(p, "set_cpu_affinity"):
            self.assertRaises(psutil.NoSuchProcess, p.set_cpu_affinity, [0])

    @unittest.skipUnless(POSIX, 'posix only')
    def test_zombie_process(self):
        # Note: in this test we'll be creating two sub processes.
        # Both of them are supposed to be freed / killed by
        # reap_children() as they are attributable to 'us'
        # (os.getpid()) via get_children(recursive=True).
        src = textwrap.dedent("""\
        import os, sys, time, socket
        child_pid = os.fork()
        if child_pid > 0:
            time.sleep(3000)
        else:
            # this is the zombie process
            s = socket.socket(socket.AF_UNIX)
            s.connect('%s')
            if sys.version_info < (3, ):
                pid = str(os.getpid())
            else:
                pid = bytes(str(os.getpid()), 'ascii')
            s.sendall(pid)
            s.close()
        """ % TESTFN)
        sock = None
        try:
            sock = socket.socket(socket.AF_UNIX)
            sock.settimeout(GLOBAL_TIMEOUT)
            sock.bind(TESTFN)
            sock.listen(1)
            pyrun(src)
            conn, _ = sock.accept()
            select.select([conn.fileno()], [], [], GLOBAL_TIMEOUT)
            zpid = int(conn.recv(1024))
            zproc = psutil.Process(zpid)
            # Make sure we can re-instantiate the process after its
            # status changed to zombie and at least be able to
            # query its status.
            # XXX should we also assume ppid should be querable?
            call_until(lambda: zproc.status, "ret == psutil.STATUS_ZOMBIE")
            self.assertTrue(psutil.pid_exists(zpid))
            zproc = psutil.Process(zpid)
            descendants = [x.pid for x in psutil.Process().get_children(
                           recursive=True)]
            self.assertIn(zpid, descendants)
        finally:
            if sock is not None:
                sock.close()
            reap_children(search_all=True)

    @unittest.skipIf(LINUX, 'PID 0 not available on Linux')
    def test_pid_0(self):
        # Process(0) is supposed to work on all platforms except Linux
        p = psutil.Process(0)
        self.assertTrue(p.name)

        if os.name == 'posix':
            try:
                self.assertEqual(p.uids.real, 0)
                self.assertEqual(p.gids.real, 0)
            except psutil.AccessDenied:
                pass

        self.assertIn(p.ppid, (0, 1))
        #self.assertEqual(p.exe, "")
        p.cmdline
        try:
            p.get_num_threads()
        except psutil.AccessDenied:
            pass

        try:
            p.get_memory_info()
        except psutil.AccessDenied:
            pass

        # username property
        try:
            if POSIX:
                self.assertEqual(p.username, 'root')
            elif WINDOWS:
                self.assertEqual(p.username, 'NT AUTHORITY\\SYSTEM')
            else:
                p.username
        except psutil.AccessDenied:
            pass

        self.assertIn(0, psutil.get_pids())
        self.assertTrue(psutil.pid_exists(0))

    def test_Popen(self):
        # Popen class test
        # XXX this test causes a ResourceWarning on Python 3 because
        # psutil.__subproc instance doesn't get propertly freed.
        # Not sure what to do though.
        cmd = [PYTHON, "-c", "import time; time.sleep(2);"]
        proc = psutil.Popen(cmd, stdout=subprocess.PIPE,
                            stderr=subprocess.PIPE)
        try:
            proc.name
            proc.stdin
            self.assertTrue(hasattr(proc, 'name'))
            self.assertTrue(hasattr(proc, 'stdin'))
            self.assertRaises(AttributeError, getattr, proc, 'foo')
        finally:
            proc.kill()
            proc.wait()


# ===================================================================
# --- Featch all processes test
# ===================================================================

class TestFetchAllProcesses(unittest.TestCase):
    """Test which iterates over all running processes and performs
    some sanity checks against Process API's returned values.
    """

    def setUp(self):
        if POSIX:
            import pwd
            pall = pwd.getpwall()
            self._uids = set([x.pw_uid for x in pall])
            self._usernames = set([x.pw_name for x in pall])

    def test_fetch_all(self):
        valid_procs = 0
        excluded_names = ['send_signal', 'suspend', 'resume', 'terminate',
                          'kill', 'wait', 'as_dict', 'get_cpu_percent', 'nice',
                          'parent', 'get_children', 'pid', 'getcwd']
        attrs = []
        for name in dir(psutil.Process):
            if name.startswith("_"):
                continue
            if name.startswith("set_"):
                continue
            if name in excluded_names:
                continue
            attrs.append(name)

        default = object()
        failures = []
        for name in attrs:
            for p in psutil.process_iter():
                ret = default
                try:
                    try:
                        args = ()
                        attr = getattr(p, name, None)
                        if attr is not None and callable(attr):
                            if name == 'get_rlimit':
                                args = (psutil.RLIMIT_NOFILE,)
                            ret = attr(*args)
                        else:
                            ret = attr
                        valid_procs += 1
                    except NotImplementedError:
                        msg = "%r was skipped because not implemented" % (
                            self.__class__.__name__ + '.test_' + name)
                        register_warning(msg)
                    except (psutil.NoSuchProcess, psutil.AccessDenied):
                        err = sys.exc_info()[1]
                        self.assertEqual(err.pid, p.pid)
                        if err.name:
                            # make sure exception's name attr is set
                            # with the actual process name
                            self.assertEqual(err.name, p.name)
                        self.assertTrue(str(err))
                        self.assertTrue(err.msg)
                    else:
                        if ret not in (0, 0.0, [], None, ''):
                            assert ret, ret
                        meth = getattr(self, name)
                        meth(ret)
                except Exception:
                    err = sys.exc_info()[1]
                    s = '\n' + '=' * 70 + '\n'
                    s += "FAIL: test_%s (proc=%s" % (name, p)
                    if ret != default:
                        s += ", ret=%s)" % repr(ret)
                    s += ')\n'
                    s += '-' * 70
                    s += "\n%s" % traceback.format_exc()
                    s = "\n".join((" " * 4) + i for i in s.splitlines())
                    failures.append(s)
                    break

        if failures:
            self.fail(''.join(failures))

        # we should always have a non-empty list, not including PID 0 etc.
        # special cases.
        self.assertTrue(valid_procs > 0)

    def cmdline(self, ret):
        pass

    def exe(self, ret):
        if not ret:
            self.assertEqual(ret, '')
        else:
            assert os.path.isabs(ret), ret
            # Note: os.stat() may return False even if the file is there
            # hence we skip the test, see:
            # http://stackoverflow.com/questions/3112546/os-path-exists-lies
            if POSIX:
                assert os.path.isfile(ret), ret
                if hasattr(os, 'access') and hasattr(os, "X_OK"):
                    # XXX may fail on OSX
                    self.assertTrue(os.access(ret, os.X_OK))

    def ppid(self, ret):
        self.assertTrue(ret >= 0)

    def name(self, ret):
        self.assertTrue(isinstance(ret, str))
        self.assertTrue(ret)

    def create_time(self, ret):
        self.assertTrue(ret > 0)
        # this can't be taken for granted on all platforms
        #self.assertGreaterEqual(ret, psutil.get_boot_time())
        # make sure returned value can be pretty printed
        # with strftime
        time.strftime("%Y %m %d %H:%M:%S", time.localtime(ret))

    def uids(self, ret):
        for uid in ret:
            self.assertTrue(uid >= 0)
            self.assertIn(uid, self._uids)

    def gids(self, ret):
        # note: testing all gids as above seems not to be reliable for
        # gid == 30 (nodoby); not sure why.
        for gid in ret:
            self.assertTrue(gid >= 0)
            #self.assertIn(uid, self.gids)

    def username(self, ret):
        self.assertTrue(ret)
        if os.name == 'posix':
            self.assertIn(ret, self._usernames)

    def status(self, ret):
        self.assertTrue(ret != "")
        self.assertTrue(ret != '?')
        self.assertIn(ret, VALID_PROC_STATUSES)

    def get_io_counters(self, ret):
        for field in ret:
            if field != -1:
                self.assertTrue(field >= 0)

    def get_ionice(self, ret):
        if LINUX:
            self.assertTrue(ret.ioclass >= 0)
            self.assertTrue(ret.value >= 0)
        else:
            self.assertTrue(ret >= 0)
            self.assertIn(ret, (0, 1, 2))

    def get_num_threads(self, ret):
        self.assertTrue(ret >= 1)

    def get_threads(self, ret):
        for t in ret:
            self.assertTrue(t.id >= 0)
            self.assertTrue(t.user_time >= 0)
            self.assertTrue(t.system_time >= 0)

    def get_cpu_times(self, ret):
        self.assertTrue(ret.user >= 0)
        self.assertTrue(ret.system >= 0)

    def get_memory_info(self, ret):
        self.assertTrue(ret.rss >= 0)
        self.assertTrue(ret.vms >= 0)

    def get_ext_memory_info(self, ret):
        for name in ret._fields:
            self.assertTrue(getattr(ret, name) >= 0)
        if POSIX and ret.vms != 0:
            # VMS is always supposed to be the highest
            for name in ret._fields:
                if name != 'vms':
                    value = getattr(ret, name)
                    assert ret.vms > value, ret
        elif WINDOWS:
            assert ret.peak_wset >= ret.wset, ret
            assert ret.peak_paged_pool >= ret.paged_pool, ret
            assert ret.peak_nonpaged_pool >= ret.nonpaged_pool, ret
            assert ret.peak_pagefile >= ret.pagefile, ret

    def get_open_files(self, ret):
        for f in ret:
            if WINDOWS:
                assert f.fd == -1, f
            else:
                self.assertIsInstance(f.fd, int)
            assert os.path.isabs(f.path), f
            assert os.path.isfile(f.path), f

    def get_num_fds(self, ret):
        self.assertTrue(ret >= 0)

    def get_connections(self, ret):
        for conn in ret:
            check_connection(conn)

    def get_cwd(self, ret):
        if ret is not None:  # BSD may return None
            assert os.path.isabs(ret), ret
            try:
                st = os.stat(ret)
            except OSError:
                err = sys.exc_info()[1]
                # directory has been removed in mean time
                if err.errno != errno.ENOENT:
                    raise
            else:
                self.assertTrue(stat.S_ISDIR(st.st_mode))

    def get_memory_percent(self, ret):
        assert 0 <= ret <= 100, ret

    def is_running(self, ret):
        self.assertTrue(ret)

    def get_cpu_affinity(self, ret):
        assert ret != [], ret

    def terminal(self, ret):
        if ret is not None:
            assert os.path.isabs(ret), ret
            assert os.path.exists(ret), ret

    def get_memory_maps(self, ret):
        for nt in ret:
            for fname in nt._fields:
                value = getattr(nt, fname)
                if fname == 'path':
                    if not value.startswith('['):
                        assert os.path.isabs(nt.path), nt.path
                        # commented as on Linux we might get
                        # '/foo/bar (deleted)'
                        # assert os.path.exists(nt.path), nt.path
                elif fname in ('addr', 'perms'):
                    self.assertTrue(value)
                else:
                    self.assertIsInstance(value, (int, long))
                    assert value >= 0, value

    def get_num_handles(self, ret):
        if WINDOWS:
            self.assertGreaterEqual(ret, 0)
        else:
            self.assertGreaterEqual(ret, 0)

    def get_nice(self, ret):
        if POSIX:
            assert -20 <= ret <= 20, ret
        else:
            priorities = [getattr(psutil, x) for x in dir(psutil)
                          if x.endswith('_PRIORITY_CLASS')]
            self.assertIn(ret, priorities)

    def get_num_ctx_switches(self, ret):
        self.assertTrue(ret.voluntary >= 0)
        self.assertTrue(ret.involuntary >= 0)

    def get_rlimit(self, ret):
        self.assertEqual(len(ret), 2)
        self.assertGreaterEqual(ret[0], -1)
        self.assertGreaterEqual(ret[1], -1)


# ===================================================================
# --- Limited user tests
# ===================================================================

if hasattr(os, 'getuid') and os.getuid() == 0:
    class LimitedUserTestCase(TestProcess):
        """Repeat the previous tests by using a limited user.
        Executed only on UNIX and only if the user who run the test script
        is root.
        """
        # the uid/gid the test suite runs under
        PROCESS_UID = os.getuid()
        PROCESS_GID = os.getgid()

        def __init__(self, *args, **kwargs):
            TestProcess.__init__(self, *args, **kwargs)
            # re-define all existent test methods in order to
            # ignore AccessDenied exceptions
            for attr in [x for x in dir(self) if x.startswith('test')]:
                meth = getattr(self, attr)

                def test_(self):
                    try:
                        meth()
                    except psutil.AccessDenied:
                        pass
                setattr(self, attr, types.MethodType(test_, self))

        def setUp(self):
            safe_remove(TESTFN)
            os.setegid(1000)
            os.seteuid(1000)
            TestProcess.setUp(self)

        def tearDown(self):
            os.setegid(self.PROCESS_UID)
            os.seteuid(self.PROCESS_GID)
            TestProcess.tearDown(self)

        def test_nice(self):
            try:
                psutil.Process().set_nice(-1)
            except psutil.AccessDenied:
                pass
            else:
                self.fail("exception not raised")

        def test_zombie_process(self):
            # causes problems if test test suite is run as root
            pass


# ===================================================================
# --- Misc tests
# ===================================================================

class TestMisc(unittest.TestCase):
    """Misc / generic tests."""

    def test__str__(self):
        sproc = get_test_subprocess()
        p = psutil.Process(sproc.pid)
        self.assertIn(str(sproc.pid), str(p))
        # python shows up as 'Python' in cmdline on OS X so
        # test fails on OS X
        if not OSX:
            self.assertIn(os.path.basename(PYTHON), str(p))
        sproc = get_test_subprocess()
        p = psutil.Process(sproc.pid)
        p.kill()
        p.wait()
        self.assertIn(str(sproc.pid), str(p))
        self.assertIn("terminated", str(p))

    def test__eq__(self):
        p1 = psutil.Process()
        p2 = psutil.Process()
        self.assertEqual(p1, p2)
        p2.__dict__['create_time'] = 10
        self.assertNotEqual(p1, p2)

    def test__hash__(self):
        s = set([psutil.Process(), psutil.Process()])
        self.assertEqual(len(s), 1)

    def test__all__(self):
        for name in dir(psutil):
            if name in ('callable', 'defaultdict', 'error', 'namedtuple',
                        'test', 'NUM_CPUS', 'BOOT_TIME', 'TOTAL_PHYMEM'):
                continue
            if not name.startswith('_'):
                try:
                    __import__(name)
                except ImportError:
                    if name not in psutil.__all__:
                        fun = getattr(psutil, name)
                        if fun is None:
                            continue
                        if (fun.__doc__ is not None and
                                'deprecated' not in fun.__doc__.lower()):
                            self.fail('%r not in psutil.__all__' % name)

    def test_cached_property(self):
        from psutil._common import cached_property

        class Foo(object):
            @cached_property
            def bar(self):
                "bar docstring"
                calls.append(None)
                return 1

        calls = []
        f = Foo()
        self.assertEqual(f.bar, 1)
        self.assertEqual(f.bar, 1)
        self.assertEqual(len(calls), 1)
        if sys.version_info >= (2, 5):
            self.assertEqual(Foo.bar.__doc__, "bar docstring")
        self.assertRaises(AttributeError, setattr, f, 'bar', 3)

    def test_memoize(self):
        from psutil._common import memoize

        @memoize
        def foo(*args, **kwargs):
            "foo docstring"
            calls.append(None)
            return (args, kwargs)

        calls = []
        # no args
        for x in range(2):
            ret = foo()
            expected = ((), {})
            self.assertEqual(ret, expected)
            self.assertEqual(len(calls), 1)
        # with args
        for x in range(2):
            ret = foo(1)
            expected = ((1, ), {})
            self.assertEqual(ret, expected)
            self.assertEqual(len(calls), 2)
        # with args + kwargs
        for x in range(2):
            ret = foo(1, bar=2)
            expected = ((1, ), {'bar': 2})
            self.assertEqual(ret, expected)
            self.assertEqual(len(calls), 3)
        # clear cache
        foo.cache_clear()
        ret = foo()
        expected = ((), {})
        self.assertEqual(ret, expected)
        self.assertEqual(len(calls), 4)
        # docstring
        self.assertEqual(foo.__doc__, "foo docstring")


# ===================================================================
# --- Example script tests
# ===================================================================

class TestExampleScripts(unittest.TestCase):
    """Tests for scripts in the examples directory."""

    def assert_stdout(self, exe, args=None):
        exe = os.path.join(EXAMPLES_DIR, exe)
        if args:
            exe = exe + ' ' + args
        try:
            out = sh(sys.executable + ' ' + exe).strip()
        except RuntimeError:
            err = sys.exc_info()[1]
            if 'AccessDenied' in str(err):
                return str(err)
            else:
                raise
        assert out, out
        return out

    def assert_syntax(self, exe, args=None):
        exe = os.path.join(EXAMPLES_DIR, exe)
        f = open(exe, 'r')
        try:
            src = f.read()
        finally:
            f.close()
        ast.parse(src)

    def test_check_presence(self):
        # make sure all example scripts have a test method defined
        meths = dir(self)
        for name in os.listdir(EXAMPLES_DIR):
            if name.endswith('.py'):
                if 'test_' + os.path.splitext(name)[0] not in meths:
                    # self.assert_stdout(name)
                    self.fail('no test defined for %r script'
                              % os.path.join(EXAMPLES_DIR, name))

    def test_disk_usage(self):
        self.assert_stdout('disk_usage.py')

    def test_free(self):
        self.assert_stdout('free.py')

    def test_meminfo(self):
        self.assert_stdout('meminfo.py')

    def test_process_detail(self):
        self.assert_stdout('process_detail.py')

    def test_who(self):
        self.assert_stdout('who.py')

    def test_netstat(self):
        self.assert_stdout('netstat.py')

    def test_pmap(self):
        self.assert_stdout('pmap.py', args=str(os.getpid()))

    @unittest.skipIf(ast is None,
                     'ast module not available on this python version')
    def test_killall(self):
        self.assert_syntax('killall.py')

    @unittest.skipIf(ast is None,
                     'ast module not available on this python version')
    def test_nettop(self):
        self.assert_syntax('nettop.py')

    @unittest.skipIf(ast is None,
                     'ast module not available on this python version')
    def test_top(self):
        self.assert_syntax('top.py')

    @unittest.skipIf(ast is None,
                     'ast module not available on this python version')
    def test_iotop(self):
        self.assert_syntax('iotop.py')


def test_main():
    tests = []
    test_suite = unittest.TestSuite()
    tests.append(TestSystemAPIs)
    tests.append(TestProcess)
    tests.append(TestFetchAllProcesses)
    tests.append(TestMisc)
    tests.append(TestExampleScripts)

    if POSIX:
        from _posix import PosixSpecificTestCase
        tests.append(PosixSpecificTestCase)

    # import the specific platform test suite
    if LINUX:
        from _linux import LinuxSpecificTestCase as stc
    elif WINDOWS:
        from _windows import WindowsSpecificTestCase as stc
        from _windows import TestDualProcessImplementation
        tests.append(TestDualProcessImplementation)
    elif OSX:
        from _osx import OSXSpecificTestCase as stc
    elif BSD:
        from _bsd import BSDSpecificTestCase as stc
    elif SUNOS:
        from _sunos import SunOSSpecificTestCase as stc
    tests.append(stc)

    if hasattr(os, 'getuid'):
        if 'LimitedUserTestCase' in globals():
            tests.append(LimitedUserTestCase)
        else:
            register_warning("LimitedUserTestCase was skipped (super-user "
                             "privileges are required)")

    for test_class in tests:
        test_suite.addTest(unittest.makeSuite(test_class))
    result = unittest.TextTestRunner(verbosity=2).run(test_suite)
    return result.wasSuccessful()

if __name__ == '__main__':
    if not test_main():
        sys.exit(1)<|MERGE_RESOLUTION|>--- conflicted
+++ resolved
@@ -1265,13 +1265,8 @@
                          "only available on Linux >= 2.6.36")
     def test_get_rlimit(self):
         import resource
-<<<<<<< HEAD
-        p = psutil.Process()
-        names = [x for x in dir(psutil) if x.startswith('RLIMIT_')]
-=======
         p = psutil.Process(os.getpid())
         names = [x for x in dir(psutil) if x.startswith('RLIM')]
->>>>>>> 083ae3c9
         for name in names:
             value = getattr(psutil, name)
             self.assertGreaterEqual(value, 0)
