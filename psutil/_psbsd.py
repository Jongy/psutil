# Copyright (c) 2009, Giampaolo Rodola'. All rights reserved.
# Use of this source code is governed by a BSD-style license that can be
# found in the LICENSE file.

"""FreeBSD platform implementation."""

import errno
import functools
import os
import sys
import xml.etree.ElementTree as ET
from collections import namedtuple

from . import _common
from . import _psposix
from . import _psutil_bsd as cext
from . import _psutil_posix as cext_posix
from ._common import conn_tmap
from ._common import sockfam_to_enum
from ._common import socktype_to_enum
<<<<<<< HEAD
from ._compat import which
=======
from ._common import usage_percent
>>>>>>> afd4e5b0


__extra__all__ = []

# --- constants

FREEBSD = sys.platform.startswith("freebsd")
OPENBSD = sys.platform.startswith("openbsd")

PROC_STATUSES = {
    cext.SSTOP: _common.STATUS_STOPPED,
    cext.SSLEEP: _common.STATUS_SLEEPING,
    cext.SRUN: _common.STATUS_RUNNING,
    cext.SIDL: _common.STATUS_IDLE,
    cext.SWAIT: _common.STATUS_WAITING,
    cext.SLOCK: _common.STATUS_LOCKED,
    cext.SZOMB: _common.STATUS_ZOMBIE,
}

TCP_STATUSES = {
    cext.TCPS_ESTABLISHED: _common.CONN_ESTABLISHED,
    cext.TCPS_SYN_SENT: _common.CONN_SYN_SENT,
    cext.TCPS_SYN_RECEIVED: _common.CONN_SYN_RECV,
    cext.TCPS_FIN_WAIT_1: _common.CONN_FIN_WAIT1,
    cext.TCPS_FIN_WAIT_2: _common.CONN_FIN_WAIT2,
    cext.TCPS_TIME_WAIT: _common.CONN_TIME_WAIT,
    cext.TCPS_CLOSED: _common.CONN_CLOSE,
    cext.TCPS_CLOSE_WAIT: _common.CONN_CLOSE_WAIT,
    cext.TCPS_LAST_ACK: _common.CONN_LAST_ACK,
    cext.TCPS_LISTEN: _common.CONN_LISTEN,
    cext.TCPS_CLOSING: _common.CONN_CLOSING,
    cext.PSUTIL_CONN_NONE: _common.CONN_NONE,
}

PAGESIZE = os.sysconf("SC_PAGE_SIZE")
AF_LINK = cext_posix.AF_LINK

# extend base mem ntuple with BSD-specific memory metrics
svmem = namedtuple(
    'svmem', ['total', 'available', 'percent', 'used', 'free',
              'active', 'inactive', 'buffers', 'cached', 'shared', 'wired'])
scputimes = namedtuple(
    'scputimes', ['user', 'nice', 'system', 'idle', 'irq'])
pextmem = namedtuple('pextmem', ['rss', 'vms', 'text', 'data', 'stack'])
pmmap_grouped = namedtuple(
    'pmmap_grouped', 'path rss, private, ref_count, shadow_count')
pmmap_ext = namedtuple(
    'pmmap_ext', 'addr, perms path rss, private, ref_count, shadow_count')

# set later from __init__.py
NoSuchProcess = None
ZombieProcess = None
AccessDenied = None
TimeoutExpired = None


def virtual_memory():
    """System virtual memory as a namedtuple."""
    mem = cext.virtual_mem()
    total, free, active, inactive, wired, cached, buffers, shared = mem
    avail = inactive + cached + free
    used = active + wired + cached
    percent = usage_percent((total - avail), total, _round=1)
    return svmem(total, avail, percent, used, free,
                 active, inactive, buffers, cached, shared, wired)


def swap_memory():
    """System swap memory as (total, used, free, sin, sout) namedtuple."""
    if sys.platform.startswith("openbsd"):
        PAGESIZE = 1
    total, used, free, sin, sout = [x * PAGESIZE for x in cext.swap_mem()]
    percent = usage_percent(used, total, _round=1)
    return _common.sswap(total, used, free, percent, sin, sout)


def cpu_times():
    """Return system per-CPU times as a namedtuple"""
    user, nice, system, idle, irq = cext.cpu_times()
    return scputimes(user, nice, system, idle, irq)


if hasattr(cext, "per_cpu_times"):
    def per_cpu_times():
        """Return system CPU times as a namedtuple"""
        ret = []
        for cpu_t in cext.per_cpu_times():
            user, nice, system, idle, irq = cpu_t
            item = scputimes(user, nice, system, idle, irq)
            ret.append(item)
        return ret
else:
    # XXX
    # Ok, this is very dirty.
    # On FreeBSD < 8 we cannot gather per-cpu information, see:
    # https://github.com/giampaolo/psutil/issues/226
    # If num cpus > 1, on first call we return single cpu times to avoid a
    # crash at psutil import time.
    # Next calls will fail with NotImplementedError
    def per_cpu_times():
        if cpu_count_logical() == 1:
            return [cpu_times()]
        if per_cpu_times.__called__:
            raise NotImplementedError("supported only starting from FreeBSD 8")
        per_cpu_times.__called__ = True
        return [cpu_times()]

    per_cpu_times.__called__ = False


def cpu_count_logical():
    """Return the number of logical CPUs in the system."""
    return cext.cpu_count_logical()


def cpu_count_physical():
    """Return the number of physical CPUs in the system."""
    # From the C module we'll get an XML string similar to this:
    # http://manpages.ubuntu.com/manpages/precise/man4/smp.4freebsd.html
    # We may get None in case "sysctl kern.sched.topology_spec"
    # is not supported on this BSD version, in which case we'll mimic
    # os.cpu_count() and return None.
    if sys.platform.startswith("openbsd"):
        return cext.cpu_count_logical()
    ret = None
    s = cext.cpu_count_phys()
    if s is not None:
        # get rid of padding chars appended at the end of the string
        index = s.rfind("</groups>")
        if index != -1:
            s = s[:index + 9]
            root = ET.fromstring(s)
            try:
                ret = len(root.findall('group/children/group/cpu')) or None
            finally:
                # needed otherwise it will memleak
                root.clear()
    if not ret:
        # If logical CPUs are 1 it's obvious we'll have only 1
        # physical CPU.
        if cpu_count_logical() == 1:
            return 1
    return ret


def boot_time():
    """The system boot time expressed in seconds since the epoch."""
    return cext.boot_time()


def disk_partitions(all=False):
    retlist = []
    partitions = cext.disk_partitions()
    for partition in partitions:
        device, mountpoint, fstype, opts = partition
        if device == 'none':
            device = ''
        if not all:
            if not os.path.isabs(device) or not os.path.exists(device):
                continue
        ntuple = _common.sdiskpart(device, mountpoint, fstype, opts)
        retlist.append(ntuple)
    return retlist


def users():
    retlist = []
    rawlist = cext.users()
    for item in rawlist:
        user, tty, hostname, tstamp = item
        if tty == '~':
            continue  # reboot or shutdown
        nt = _common.suser(user, tty or None, hostname, tstamp)
        retlist.append(nt)
    return retlist


def net_connections(kind):
    if kind not in _common.conn_tmap:
        raise ValueError("invalid %r kind argument; choose between %s"
                         % (kind, ', '.join([repr(x) for x in conn_tmap])))
    families, types = conn_tmap[kind]
    ret = set()
    rawlist = cext.net_connections()
    for item in rawlist:
        fd, fam, type, laddr, raddr, status, pid = item
        # TODO: apply filter at C level
        if fam in families and type in types:
            try:
                status = TCP_STATUSES[status]
            except KeyError:
                # XXX: Not sure why this happens. I saw this occurring
                # with IPv6 sockets opened by 'vim'. Those sockets
                # have a very short lifetime so maybe the kernel
                # can't initialize their status?
                status = TCP_STATUSES[cext.PSUTIL_CONN_NONE]
            fam = sockfam_to_enum(fam)
            type = socktype_to_enum(type)
            nt = _common.sconn(fd, fam, type, laddr, raddr, status, pid)
            ret.add(nt)
    return list(ret)


def net_if_stats():
    """Get NIC stats (isup, duplex, speed, mtu)."""
    names = net_io_counters().keys()
    ret = {}
    for name in names:
        isup, duplex, speed, mtu = cext_posix.net_if_stats(name)
        if hasattr(_common, 'NicDuplex'):
            duplex = _common.NicDuplex(duplex)
        ret[name] = _common.snicstats(isup, duplex, speed, mtu)
    return ret


pids = cext.pids
pid_exists = _psposix.pid_exists
disk_usage = _psposix.disk_usage
net_io_counters = cext.net_io_counters
disk_io_counters = cext.disk_io_counters
net_if_addrs = cext_posix.net_if_addrs


def wrap_exceptions(fun):
    """Decorator which translates bare OSError exceptions into
    NoSuchProcess and AccessDenied.
    """
    @functools.wraps(fun)
    def wrapper(self, *args, **kwargs):
        try:
            return fun(self, *args, **kwargs)
        except OSError as err:
            # support for private module import
            if (NoSuchProcess is None or AccessDenied is None or
                    ZombieProcess is None):
                raise
            if err.errno == errno.ESRCH:
                if not pid_exists(self.pid):
                    raise NoSuchProcess(self.pid, self._name)
                else:
                    raise ZombieProcess(self.pid, self._name, self._ppid)
            if err.errno in (errno.EPERM, errno.EACCES):
                raise AccessDenied(self.pid, self._name)
            raise
    return wrapper


class Process(object):
    """Wrapper class around underlying C implementation."""

    __slots__ = ["pid", "_name", "_ppid"]

    def __init__(self, pid):
        self.pid = pid
        self._name = None
        self._ppid = None

    @wrap_exceptions
    def name(self):
        return cext.proc_name(self.pid)

    @wrap_exceptions
    def exe(self):
        if FREEBSD:
            return cext.proc_exe(self.pid)
        else:
            # exe cannot be determined on OpenBSD; references:
            # https://chromium.googlesource.com/chromium/src/base/+/
            #     master/base_paths_posix.cc
            # We try our best guess by using which against the first
            # cmdline arg (may return None).
            cmdline = self.cmdline()
            if cmdline:
                return which(cmdline[0])

    @wrap_exceptions
    def cmdline(self):
        return cext.proc_cmdline(self.pid)

    @wrap_exceptions
    def terminal(self):
        tty_nr = cext.proc_tty_nr(self.pid)
        tmap = _psposix._get_terminal_map()
        try:
            return tmap[tty_nr]
        except KeyError:
            return None

    @wrap_exceptions
    def ppid(self):
        return cext.proc_ppid(self.pid)

    @wrap_exceptions
    def uids(self):
        real, effective, saved = cext.proc_uids(self.pid)
        return _common.puids(real, effective, saved)

    @wrap_exceptions
    def gids(self):
        real, effective, saved = cext.proc_gids(self.pid)
        return _common.pgids(real, effective, saved)

    @wrap_exceptions
    def cpu_times(self):
        user, system = cext.proc_cpu_times(self.pid)
        return _common.pcputimes(user, system)

    @wrap_exceptions
    def memory_info(self):
        rss, vms = cext.proc_memory_info(self.pid)[:2]
        return _common.pmem(rss, vms)

    @wrap_exceptions
    def memory_info_ex(self):
        return pextmem(*cext.proc_memory_info(self.pid))

    @wrap_exceptions
    def create_time(self):
        return cext.proc_create_time(self.pid)

    @wrap_exceptions
    def num_threads(self):
        return cext.proc_num_threads(self.pid)

    @wrap_exceptions
    def num_ctx_switches(self):
        return _common.pctxsw(*cext.proc_num_ctx_switches(self.pid))

    @wrap_exceptions
    def threads(self):
        rawlist = cext.proc_threads(self.pid)
        retlist = []
        for thread_id, utime, stime in rawlist:
            ntuple = _common.pthread(thread_id, utime, stime)
            retlist.append(ntuple)
        return retlist

    @wrap_exceptions
    def connections(self, kind='inet'):
        if kind not in conn_tmap:
            raise ValueError("invalid %r kind argument; choose between %s"
                             % (kind, ', '.join([repr(x) for x in conn_tmap])))
        families, types = conn_tmap[kind]
        rawlist = cext.proc_connections(self.pid, families, types)
        ret = []
        for item in rawlist:
            fd, fam, type, laddr, raddr, status = item
            fam = sockfam_to_enum(fam)
            type = socktype_to_enum(type)
            status = TCP_STATUSES[status]
            nt = _common.pconn(fd, fam, type, laddr, raddr, status)
            ret.append(nt)
        return ret

    @wrap_exceptions
    def wait(self, timeout=None):
        try:
            return _psposix.wait_pid(self.pid, timeout)
        except _psposix.TimeoutExpired:
            # support for private module import
            if TimeoutExpired is None:
                raise
            raise TimeoutExpired(timeout, self.pid, self._name)

    @wrap_exceptions
    def nice_get(self):
        return cext_posix.getpriority(self.pid)

    @wrap_exceptions
    def nice_set(self, value):
        return cext_posix.setpriority(self.pid, value)

    @wrap_exceptions
    def status(self):
        code = cext.proc_status(self.pid)
        if code in PROC_STATUSES:
            return PROC_STATUSES[code]
        # XXX is this legit? will we even ever get here?
        return "?"

    @wrap_exceptions
    def io_counters(self):
        rc, wc, rb, wb = cext.proc_io_counters(self.pid)
        return _common.pio(rc, wc, rb, wb)

    nt_mmap_grouped = namedtuple(
        'mmap', 'path rss, private, ref_count, shadow_count')
    nt_mmap_ext = namedtuple(
        'mmap', 'addr, perms path rss, private, ref_count, shadow_count')

    # FreeBSD < 8 does not support functions based on kinfo_getfile()
    # and kinfo_getvmmap()
    if hasattr(cext, 'proc_open_files'):

        @wrap_exceptions
        def open_files(self):
            """Return files opened by process as a list of namedtuples."""
            rawlist = cext.proc_open_files(self.pid)
            return [_common.popenfile(path, fd) for path, fd in rawlist]

        @wrap_exceptions
        def cwd(self):
            """Return process current working directory."""
            # sometimes we get an empty string, in which case we turn
            # it into None
            return cext.proc_cwd(self.pid) or None

        @wrap_exceptions
        def memory_maps(self):
            return cext.proc_memory_maps(self.pid)

        @wrap_exceptions
        def num_fds(self):
            """Return the number of file descriptors opened by this process."""
            return cext.proc_num_fds(self.pid)

    else:
        def _not_implemented(self):
            raise NotImplementedError("supported only starting from FreeBSD 8")

        open_files = _not_implemented
        proc_cwd = _not_implemented
        memory_maps = _not_implemented
        num_fds = _not_implemented

    @wrap_exceptions
    def cpu_affinity_get(self):
        return cext.proc_cpu_affinity_get(self.pid)

    @wrap_exceptions
    def cpu_affinity_set(self, cpus):
        # Pre-emptively check if CPUs are valid because the C
        # function has a weird behavior in case of invalid CPUs,
        # see: https://github.com/giampaolo/psutil/issues/586
        allcpus = tuple(range(len(per_cpu_times())))
        for cpu in cpus:
            if cpu not in allcpus:
                raise ValueError("invalid CPU #%i (choose between %s)"
                                 % (cpu, allcpus))
        try:
            cext.proc_cpu_affinity_set(self.pid, cpus)
        except OSError as err:
            # 'man cpuset_setaffinity' about EDEADLK:
            # <<the call would leave a thread without a valid CPU to run
            # on because the set does not overlap with the thread's
            # anonymous mask>>
            if err.errno in (errno.EINVAL, errno.EDEADLK):
                for cpu in cpus:
                    if cpu not in allcpus:
                        raise ValueError("invalid CPU #%i (choose between %s)"
                                         % (cpu, allcpus))
            raise<|MERGE_RESOLUTION|>--- conflicted
+++ resolved
@@ -18,11 +18,8 @@
 from ._common import conn_tmap
 from ._common import sockfam_to_enum
 from ._common import socktype_to_enum
-<<<<<<< HEAD
+from ._common import usage_percent
 from ._compat import which
-=======
-from ._common import usage_percent
->>>>>>> afd4e5b0
 
 
 __extra__all__ = []
