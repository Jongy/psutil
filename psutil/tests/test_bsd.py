#!/usr/bin/env python3

# Copyright (c) 2009, Giampaolo Rodola'. All rights reserved.
# Use of this source code is governed by a BSD-style license that can be
# found in the LICENSE file.

# TODO: (FreeBSD) add test for comparing connections with 'sockstat' cmd.


"""Tests specific to all BSD platforms."""


import datetime
import os
import re
import time

import psutil
from psutil import BSD
from psutil import FREEBSD
from psutil import NETBSD
from psutil import OPENBSD
from psutil.tests import spawn_testproc
from psutil.tests import HAS_BATTERY
from psutil.tests import PsutilTestCase
from psutil.tests import retry_on_failure
from psutil.tests import sh
from psutil.tests import TOLERANCE_SYS_MEM
from psutil.tests import terminate
from psutil.tests import unittest
from psutil.tests import which


if BSD:
    from psutil._psutil_posix import getpagesize

    PAGESIZE = getpagesize()
    # muse requires root privileges
    MUSE_AVAILABLE = True if os.getuid() == 0 and which('muse') else False
else:
    PAGESIZE = None
    MUSE_AVAILABLE = False


def sysctl(cmdline):
    """Expects a sysctl command with an argument and parse the result
    returning only the value of interest.
    """
    result = sh("sysctl " + cmdline)
    if FREEBSD:
        result = result[result.find(": ") + 2:]
    elif OPENBSD or NETBSD:
        result = result[result.find("=") + 1:]
    try:
        return int(result)
    except ValueError:
        return result


def muse(field):
    """Thin wrapper around 'muse' cmdline utility."""
    out = sh('muse')
    for line in out.split('\n'):
        if line.startswith(field):
            break
    else:
        raise ValueError("line not found")
    return int(line.split()[1])


# =====================================================================
# --- All BSD*
# =====================================================================


@unittest.skipIf(not BSD, "BSD only")
class BSDTestCase(PsutilTestCase):
    """Generic tests common to all BSD variants."""

    @classmethod
    def setUpClass(cls):
        cls.pid = spawn_testproc().pid

    @classmethod
    def tearDownClass(cls):
        terminate(cls.pid)

    @unittest.skipIf(NETBSD, "-o lstart doesn't work on NETBSD")
    def test_process_create_time(self):
        output = sh("ps -o lstart -p %s" % self.pid)
        start_ps = output.replace('STARTED', '').strip()
        start_psutil = psutil.Process(self.pid).create_time()
        start_psutil = time.strftime("%a %b %e %H:%M:%S %Y",
                                     time.localtime(start_psutil))
        self.assertEqual(start_ps, start_psutil)

    def test_disks(self):
        # test psutil.disk_usage() and psutil.disk_partitions()
        # against "df -a"
        def df(path):
            out = sh('df -k "%s"' % path).strip()
            lines = out.split('\n')
            lines.pop(0)
            line = lines.pop(0)
            dev, total, used, free = line.split()[:4]
            if dev == 'none':
                dev = ''
            total = int(total) * 1024
            used = int(used) * 1024
            free = int(free) * 1024
            return dev, total, used, free

        for part in psutil.disk_partitions(all=False):
            usage = psutil.disk_usage(part.mountpoint)
            dev, total, used, free = df(part.mountpoint)
            self.assertEqual(part.device, dev)
            self.assertEqual(usage.total, total)
            # 10 MB tollerance
            if abs(usage.free - free) > 10 * 1024 * 1024:
                self.fail("psutil=%s, df=%s" % (usage.free, free))
            if abs(usage.used - used) > 10 * 1024 * 1024:
                self.fail("psutil=%s, df=%s" % (usage.used, used))

    @unittest.skipIf(not which('sysctl'), "sysctl cmd not available")
    def test_cpu_count_logical(self):
        syst = sysctl("hw.ncpu")
        self.assertEqual(psutil.cpu_count(logical=True), syst)

    @unittest.skipIf(not which('sysctl'), "sysctl cmd not available")
    def test_virtual_memory_total(self):
        num = sysctl('hw.physmem')
        self.assertEqual(num, psutil.virtual_memory().total)

    def test_net_if_stats(self):
        for name, stats in psutil.net_if_stats().items():
            try:
                out = sh("ifconfig %s" % name)
            except RuntimeError:
                pass
            else:
                self.assertEqual(stats.isup, 'RUNNING' in out, msg=out)
                if "mtu" in out:
                    self.assertEqual(stats.mtu,
                                     int(re.findall(r'mtu (\d+)', out)[0]))


# =====================================================================
# --- FreeBSD
# =====================================================================


@unittest.skipIf(not FREEBSD, "FREEBSD only")
class FreeBSDPsutilTestCase(PsutilTestCase):

    @classmethod
    def setUpClass(cls):
        cls.pid = spawn_testproc().pid

    @classmethod
    def tearDownClass(cls):
        terminate(cls.pid)

    @retry_on_failure()
    def test_memory_maps(self):
        out = sh('procstat -v %s' % self.pid)
        maps = psutil.Process(self.pid).memory_maps(grouped=False)
        lines = out.split('\n')[1:]
        while lines:
            line = lines.pop()
            fields = line.split()
            _, start, stop, perms, res = fields[:5]
            map = maps.pop()
            self.assertEqual("%s-%s" % (start, stop), map.addr)
            self.assertEqual(int(res), map.rss)
            if not map.path.startswith('['):
                self.assertEqual(fields[10], map.path)

    def test_exe(self):
        out = sh('procstat -b %s' % self.pid)
        self.assertEqual(psutil.Process(self.pid).exe(),
                         out.split('\n')[1].split()[-1])

    def test_cmdline(self):
        out = sh('procstat -c %s' % self.pid)
        self.assertEqual(' '.join(psutil.Process(self.pid).cmdline()),
                         ' '.join(out.split('\n')[1].split()[2:]))

    def test_uids_gids(self):
        out = sh('procstat -s %s' % self.pid)
        euid, ruid, suid, egid, rgid, sgid = out.split('\n')[1].split()[2:8]
        p = psutil.Process(self.pid)
        uids = p.uids()
        gids = p.gids()
        self.assertEqual(uids.real, int(ruid))
        self.assertEqual(uids.effective, int(euid))
        self.assertEqual(uids.saved, int(suid))
        self.assertEqual(gids.real, int(rgid))
        self.assertEqual(gids.effective, int(egid))
        self.assertEqual(gids.saved, int(sgid))

    @retry_on_failure()
    def test_ctx_switches(self):
        tested = []
        out = sh('procstat -r %s' % self.pid)
        p = psutil.Process(self.pid)
        for line in out.split('\n'):
            line = line.lower().strip()
            if ' voluntary context' in line:
                pstat_value = int(line.split()[-1])
                psutil_value = p.num_ctx_switches().voluntary
                self.assertEqual(pstat_value, psutil_value)
                tested.append(None)
            elif ' involuntary context' in line:
                pstat_value = int(line.split()[-1])
                psutil_value = p.num_ctx_switches().involuntary
                self.assertEqual(pstat_value, psutil_value)
                tested.append(None)
        if len(tested) != 2:
            raise RuntimeError("couldn't find lines match in procstat out")

    @retry_on_failure()
    def test_cpu_times(self):
        tested = []
        out = sh('procstat -r %s' % self.pid)
        p = psutil.Process(self.pid)
        for line in out.split('\n'):
            line = line.lower().strip()
            if 'user time' in line:
                pstat_value = float('0.' + line.split()[-1].split('.')[-1])
                psutil_value = p.cpu_times().user
                self.assertEqual(pstat_value, psutil_value)
                tested.append(None)
            elif 'system time' in line:
                pstat_value = float('0.' + line.split()[-1].split('.')[-1])
                psutil_value = p.cpu_times().system
                self.assertEqual(pstat_value, psutil_value)
                tested.append(None)
        if len(tested) != 2:
            raise RuntimeError("couldn't find lines match in procstat out")


@unittest.skipIf(not FREEBSD, "FREEBSD only")
class FreeBSDSystemTestCase(PsutilTestCase):

    @unittest.skipIf(not which('swapinfo'), "swapinfo util not available")
    def parse_swapinfo(self):
        # the last line is always the total
        total = used = free = 0
        lines = sh("swapinfo -k").splitlines()
        lines.pop(0)  # header
        for line in lines:
            path, total_, used_, free_ = line.split()[:4]
            total += int(total_) * 1024
            used += int(used_) * 1024
            free += int(free_) * 1024
        return total, used, free

    def test_cpu_frequency_against_sysctl(self):
        # Currently only cpu 0 is frequency is supported in FreeBSD
        # All other cores use the same frequency.
        sensor = "dev.cpu.0.freq"
        try:
            sysctl_result = int(sysctl(sensor))
        except RuntimeError:
            self.skipTest("frequencies not supported by kernel")
        self.assertEqual(psutil.cpu_freq().current, sysctl_result)

        sensor = "dev.cpu.0.freq_levels"
        sysctl_result = sysctl(sensor)
        # sysctl returns a string of the format:
        # <freq_level_1>/<voltage_level_1> <freq_level_2>/<voltage_level_2>...
        # Ordered highest available to lowest available.
        max_freq = int(sysctl_result.split()[0].split("/")[0])
        min_freq = int(sysctl_result.split()[-1].split("/")[0])
        self.assertEqual(psutil.cpu_freq().max, max_freq)
        self.assertEqual(psutil.cpu_freq().min, min_freq)

    # --- virtual_memory(); tests against sysctl

    @retry_on_failure()
    def test_vmem_active(self):
        syst = sysctl("vm.stats.vm.v_active_count") * PAGESIZE
        self.assertAlmostEqual(psutil.virtual_memory().active, syst,
                               delta=TOLERANCE_SYS_MEM)

    @retry_on_failure()
    def test_vmem_inactive(self):
        syst = sysctl("vm.stats.vm.v_inactive_count") * PAGESIZE
        self.assertAlmostEqual(psutil.virtual_memory().inactive, syst,
                               delta=TOLERANCE_SYS_MEM)

    @retry_on_failure()
    def test_vmem_wired(self):
        syst = sysctl("vm.stats.vm.v_wire_count") * PAGESIZE
        self.assertAlmostEqual(psutil.virtual_memory().wired, syst,
                               delta=TOLERANCE_SYS_MEM)

    @retry_on_failure()
    def test_vmem_cached(self):
        syst = sysctl("vm.stats.vm.v_cache_count") * PAGESIZE
        self.assertAlmostEqual(psutil.virtual_memory().cached, syst,
                               delta=TOLERANCE_SYS_MEM)

    @retry_on_failure()
    def test_vmem_free(self):
        syst = sysctl("vm.stats.vm.v_free_count") * PAGESIZE
        self.assertAlmostEqual(psutil.virtual_memory().free, syst,
                               delta=TOLERANCE_SYS_MEM)

    @retry_on_failure()
    def test_vmem_buffers(self):
        syst = sysctl("vfs.bufspace")
        self.assertAlmostEqual(psutil.virtual_memory().buffers, syst,
                               delta=TOLERANCE_SYS_MEM)

    # --- virtual_memory(); tests against muse

    @unittest.skipIf(not MUSE_AVAILABLE, "muse not installed")
    def test_muse_vmem_total(self):
        num = muse('Total')
        self.assertEqual(psutil.virtual_memory().total, num)

    @unittest.skipIf(not MUSE_AVAILABLE, "muse not installed")
    @retry_on_failure()
    def test_muse_vmem_active(self):
        num = muse('Active')
        self.assertAlmostEqual(psutil.virtual_memory().active, num,
                               delta=TOLERANCE_SYS_MEM)

    @unittest.skipIf(not MUSE_AVAILABLE, "muse not installed")
    @retry_on_failure()
    def test_muse_vmem_inactive(self):
        num = muse('Inactive')
        self.assertAlmostEqual(psutil.virtual_memory().inactive, num,
                               delta=TOLERANCE_SYS_MEM)

    @unittest.skipIf(not MUSE_AVAILABLE, "muse not installed")
    @retry_on_failure()
    def test_muse_vmem_wired(self):
        num = muse('Wired')
        self.assertAlmostEqual(psutil.virtual_memory().wired, num,
                               delta=TOLERANCE_SYS_MEM)

    @unittest.skipIf(not MUSE_AVAILABLE, "muse not installed")
    @retry_on_failure()
    def test_muse_vmem_cached(self):
        num = muse('Cache')
        self.assertAlmostEqual(psutil.virtual_memory().cached, num,
                               delta=TOLERANCE_SYS_MEM)

    @unittest.skipIf(not MUSE_AVAILABLE, "muse not installed")
    @retry_on_failure()
    def test_muse_vmem_free(self):
        num = muse('Free')
        self.assertAlmostEqual(psutil.virtual_memory().free, num,
                               delta=TOLERANCE_SYS_MEM)

    @unittest.skipIf(not MUSE_AVAILABLE, "muse not installed")
    @retry_on_failure()
    def test_muse_vmem_buffers(self):
        num = muse('Buffer')
        self.assertAlmostEqual(psutil.virtual_memory().buffers, num,
                               delta=TOLERANCE_SYS_MEM)

    def test_cpu_stats_ctx_switches(self):
        self.assertAlmostEqual(psutil.cpu_stats().ctx_switches,
                               sysctl('vm.stats.sys.v_swtch'), delta=1000)

    def test_cpu_stats_interrupts(self):
        self.assertAlmostEqual(psutil.cpu_stats().interrupts,
                               sysctl('vm.stats.sys.v_intr'), delta=1000)

    def test_cpu_stats_soft_interrupts(self):
        self.assertAlmostEqual(psutil.cpu_stats().soft_interrupts,
                               sysctl('vm.stats.sys.v_soft'), delta=1000)

    @retry_on_failure()
    def test_cpu_stats_syscalls(self):
        # pretty high tolerance but it looks like it's OK.
        self.assertAlmostEqual(psutil.cpu_stats().syscalls,
                               sysctl('vm.stats.sys.v_syscall'), delta=200000)

    # def test_cpu_stats_traps(self):
    #    self.assertAlmostEqual(psutil.cpu_stats().traps,
    #                           sysctl('vm.stats.sys.v_trap'), delta=1000)

    # --- swap memory

    def test_swapmem_free(self):
        total, used, free = self.parse_swapinfo()
        self.assertAlmostEqual(
            psutil.swap_memory().free, free, delta=TOLERANCE_SYS_MEM)

    def test_swapmem_used(self):
        total, used, free = self.parse_swapinfo()
        self.assertAlmostEqual(
            psutil.swap_memory().used, used, delta=TOLERANCE_SYS_MEM)

    def test_swapmem_total(self):
        total, used, free = self.parse_swapinfo()
        self.assertAlmostEqual(
            psutil.swap_memory().total, total, delta=TOLERANCE_SYS_MEM)

    # --- others

    def test_boot_time(self):
        s = sysctl('sysctl kern.boottime')
        s = s[s.find(" sec = ") + 7:]
        s = s[:s.find(',')]
        btime = int(s)
        self.assertEqual(btime, psutil.boot_time())

    # --- sensors_battery

    @unittest.skipIf(not HAS_BATTERY, "no battery")
    def test_sensors_battery(self):
        def secs2hours(secs):
            m, s = divmod(secs, 60)
            h, m = divmod(m, 60)
            return "%d:%02d" % (h, m)

        out = sh("acpiconf -i 0")
        fields = dict([(x.split('\t')[0], x.split('\t')[-1])
                       for x in out.split("\n")])
        metrics = psutil.sensors_battery()
        percent = int(fields['Remaining capacity:'].replace('%', ''))
        remaining_time = fields['Remaining time:']
        self.assertEqual(metrics.percent, percent)
        if remaining_time == 'unknown':
            self.assertEqual(metrics.secsleft, psutil.POWER_TIME_UNLIMITED)
        else:
            self.assertEqual(secs2hours(metrics.secsleft), remaining_time)

    @unittest.skipIf(not HAS_BATTERY, "no battery")
    def test_sensors_battery_against_sysctl(self):
        self.assertEqual(psutil.sensors_battery().percent,
                         sysctl("hw.acpi.battery.life"))
        self.assertEqual(psutil.sensors_battery().power_plugged,
                         sysctl("hw.acpi.acline") == 1)
        secsleft = psutil.sensors_battery().secsleft
        if secsleft < 0:
            self.assertEqual(sysctl("hw.acpi.battery.time"), -1)
        else:
            self.assertEqual(secsleft, sysctl("hw.acpi.battery.time") * 60)

    @unittest.skipIf(HAS_BATTERY, "has battery")
    def test_sensors_battery_no_battery(self):
        # If no battery is present one of these calls is supposed
        # to fail, see:
        # https://github.com/giampaolo/psutil/issues/1074
        with self.assertRaises(RuntimeError):
            sysctl("hw.acpi.battery.life")
            sysctl("hw.acpi.battery.time")
            sysctl("hw.acpi.acline")
        self.assertIsNone(psutil.sensors_battery())

    # --- sensors_temperatures

    def test_sensors_temperatures_against_sysctl(self):
        num_cpus = psutil.cpu_count(True)
        for cpu in range(num_cpus):
            sensor = "dev.cpu.%s.temperature" % cpu
            # sysctl returns a string in the format 46.0C
            try:
                sysctl_result = int(float(sysctl(sensor)[:-1]))
            except RuntimeError:
                self.skipTest("temperatures not supported by kernel")
            self.assertAlmostEqual(
                psutil.sensors_temperatures()["coretemp"][cpu].current,
                sysctl_result, delta=10)

            sensor = "dev.cpu.%s.coretemp.tjmax" % cpu
            sysctl_result = int(float(sysctl(sensor)[:-1]))
            self.assertEqual(
                psutil.sensors_temperatures()["coretemp"][cpu].high,
                sysctl_result)

<<<<<<< HEAD
    # --- disks

    @unittest.skipIf(not which('swapinfo'), "swapinfo util not available")
    def test_disk_swaps(self):
        total, used, free = self.parse_swapinfo()
        self.assertAlmostEqual(
            sum([x.total for x in psutil.disk_swaps()]),
            total, delta=MEMORY_TOLERANCE)
        self.assertAlmostEqual(
            sum([x.used for x in psutil.disk_swaps()]),
            used, delta=MEMORY_TOLERANCE)

        lines = sh("swapinfo -k").splitlines()
        lines.pop(0)  # header
        paths = []
        for i, line in enumerate(lines):
            paths.append(line.split()[0])
        self.assertEqual(sorted(paths),
                         sorted([x.path for x in psutil.disk_swaps()]))

=======
>>>>>>> 0e15b489

# =====================================================================
# --- OpenBSD
# =====================================================================


@unittest.skipIf(not OPENBSD, "OPENBSD only")
class OpenBSDTestCase(PsutilTestCase):

    def test_boot_time(self):
        s = sysctl('kern.boottime')
        sys_bt = datetime.datetime.strptime(s, "%a %b %d %H:%M:%S %Y")
        psutil_bt = datetime.datetime.fromtimestamp(psutil.boot_time())
        self.assertEqual(sys_bt, psutil_bt)


# =====================================================================
# --- NetBSD
# =====================================================================


@unittest.skipIf(not NETBSD, "NETBSD only")
class NetBSDTestCase(PsutilTestCase):

    @staticmethod
    def parse_meminfo(look_for):
        with open('/proc/meminfo', 'rt') as f:
            for line in f:
                if line.startswith(look_for):
                    return int(line.split()[1]) * 1024
        raise ValueError("can't find %s" % look_for)

    def test_vmem_total(self):
        self.assertEqual(
            psutil.virtual_memory().total, self.parse_meminfo("MemTotal:"))

    def test_vmem_free(self):
        self.assertAlmostEqual(
            psutil.virtual_memory().free, self.parse_meminfo("MemFree:"),
            delta=TOLERANCE_SYS_MEM)

    def test_vmem_buffers(self):
        self.assertAlmostEqual(
            psutil.virtual_memory().buffers, self.parse_meminfo("Buffers:"),
            delta=TOLERANCE_SYS_MEM)

    def test_vmem_shared(self):
        self.assertAlmostEqual(
            psutil.virtual_memory().shared, self.parse_meminfo("MemShared:"),
            delta=TOLERANCE_SYS_MEM)

    def test_swapmem_total(self):
        self.assertAlmostEqual(
            psutil.swap_memory().total, self.parse_meminfo("SwapTotal:"),
            delta=TOLERANCE_SYS_MEM)

    def test_swapmem_free(self):
        self.assertAlmostEqual(
            psutil.swap_memory().free, self.parse_meminfo("SwapFree:"),
            delta=TOLERANCE_SYS_MEM)

    def test_swapmem_used(self):
        smem = psutil.swap_memory()
        self.assertEqual(smem.used, smem.total - smem.free)

    def test_cpu_stats_interrupts(self):
        with open('/proc/stat', 'rb') as f:
            for line in f:
                if line.startswith(b'intr'):
                    interrupts = int(line.split()[1])
                    break
            else:
                raise ValueError("couldn't find line")
        self.assertAlmostEqual(
            psutil.cpu_stats().interrupts, interrupts, delta=1000)

    def test_cpu_stats_ctx_switches(self):
        with open('/proc/stat', 'rb') as f:
            for line in f:
                if line.startswith(b'ctxt'):
                    ctx_switches = int(line.split()[1])
                    break
            else:
                raise ValueError("couldn't find line")
        self.assertAlmostEqual(
            psutil.cpu_stats().ctx_switches, ctx_switches, delta=1000)


if __name__ == '__main__':
    from psutil.tests.runner import run_from_name
    run_from_name(__file__)<|MERGE_RESOLUTION|>--- conflicted
+++ resolved
@@ -20,13 +20,13 @@
 from psutil import FREEBSD
 from psutil import NETBSD
 from psutil import OPENBSD
-from psutil.tests import spawn_testproc
 from psutil.tests import HAS_BATTERY
 from psutil.tests import PsutilTestCase
 from psutil.tests import retry_on_failure
 from psutil.tests import sh
+from psutil.tests import spawn_testproc
+from psutil.tests import terminate
 from psutil.tests import TOLERANCE_SYS_MEM
-from psutil.tests import terminate
 from psutil.tests import unittest
 from psutil.tests import which
 
@@ -475,7 +475,6 @@
                 psutil.sensors_temperatures()["coretemp"][cpu].high,
                 sysctl_result)
 
-<<<<<<< HEAD
     # --- disks
 
     @unittest.skipIf(not which('swapinfo'), "swapinfo util not available")
@@ -483,10 +482,10 @@
         total, used, free = self.parse_swapinfo()
         self.assertAlmostEqual(
             sum([x.total for x in psutil.disk_swaps()]),
-            total, delta=MEMORY_TOLERANCE)
+            total, delta=TOLERANCE_SYS_MEM)
         self.assertAlmostEqual(
             sum([x.used for x in psutil.disk_swaps()]),
-            used, delta=MEMORY_TOLERANCE)
+            used, delta=TOLERANCE_SYS_MEM)
 
         lines = sh("swapinfo -k").splitlines()
         lines.pop(0)  # header
@@ -496,8 +495,6 @@
         self.assertEqual(sorted(paths),
                          sorted([x.path for x in psutil.disk_swaps()]))
 
-=======
->>>>>>> 0e15b489
 
 # =====================================================================
 # --- OpenBSD
