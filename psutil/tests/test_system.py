#!/usr/bin/env python

# Copyright (c) 2009, Giampaolo Rodola'. All rights reserved.
# Use of this source code is governed by a BSD-style license that can be
# found in the LICENSE file.

"""Tests for system APIS."""

import contextlib
import datetime
import errno
import os
import pprint
import shutil
import signal
import socket
import sys
import tempfile
import time

import psutil
from psutil import BSD
from psutil import FREEBSD
from psutil import LINUX
from psutil import NETBSD
from psutil import OPENBSD
from psutil import OSX
from psutil import POSIX
from psutil import SUNOS
from psutil import WINDOWS
from psutil._compat import long
from psutil._compat import unicode
from psutil.tests import AF_INET6
from psutil.tests import APPVEYOR
from psutil.tests import check_net_address
from psutil.tests import DEVNULL
from psutil.tests import enum
from psutil.tests import get_test_subprocess
from psutil.tests import mock
from psutil.tests import reap_children
from psutil.tests import retry_before_failing
from psutil.tests import run_test_module_by_name
from psutil.tests import safe_rmpath
from psutil.tests import skip_on_access_denied
from psutil.tests import TESTFN
from psutil.tests import TESTFN_UNICODE
from psutil.tests import TRAVIS
from psutil.tests import unittest


# ===================================================================
# --- System-related API tests
# ===================================================================


class TestSystemAPIs(unittest.TestCase):
    """Tests for system-related APIs."""

    def setUp(self):
        safe_rmpath(TESTFN)

    def tearDown(self):
        reap_children()

    def test_process_iter(self):
        self.assertIn(os.getpid(), [x.pid for x in psutil.process_iter()])
        sproc = get_test_subprocess()
        self.assertIn(sproc.pid, [x.pid for x in psutil.process_iter()])
        p = psutil.Process(sproc.pid)
        p.kill()
        p.wait()
        self.assertNotIn(sproc.pid, [x.pid for x in psutil.process_iter()])

        with mock.patch('psutil.Process',
                        side_effect=psutil.NoSuchProcess(os.getpid())):
            self.assertEqual(list(psutil.process_iter()), [])
        with mock.patch('psutil.Process',
                        side_effect=psutil.AccessDenied(os.getpid())):
            with self.assertRaises(psutil.AccessDenied):
                list(psutil.process_iter())

    def test_wait_procs(self):
        def callback(p):
            l.append(p.pid)

        l = []
        sproc1 = get_test_subprocess()
        sproc2 = get_test_subprocess()
        sproc3 = get_test_subprocess()
        procs = [psutil.Process(x.pid) for x in (sproc1, sproc2, sproc3)]
        self.assertRaises(ValueError, psutil.wait_procs, procs, timeout=-1)
        self.assertRaises(TypeError, psutil.wait_procs, procs, callback=1)
        t = time.time()
        gone, alive = psutil.wait_procs(procs, timeout=0.01, callback=callback)

        self.assertLess(time.time() - t, 0.5)
        self.assertEqual(gone, [])
        self.assertEqual(len(alive), 3)
        self.assertEqual(l, [])
        for p in alive:
            self.assertFalse(hasattr(p, 'returncode'))

        @retry_before_failing(30)
        def test(procs, callback):
            gone, alive = psutil.wait_procs(procs, timeout=0.03,
                                            callback=callback)
            self.assertEqual(len(gone), 1)
            self.assertEqual(len(alive), 2)
            return gone, alive

        sproc3.terminate()
        gone, alive = test(procs, callback)
        self.assertIn(sproc3.pid, [x.pid for x in gone])
        if POSIX:
            self.assertEqual(gone.pop().returncode, -signal.SIGTERM)
        else:
            self.assertEqual(gone.pop().returncode, 1)
        self.assertEqual(l, [sproc3.pid])
        for p in alive:
            self.assertFalse(hasattr(p, 'returncode'))

        @retry_before_failing(30)
        def test(procs, callback):
            gone, alive = psutil.wait_procs(procs, timeout=0.03,
                                            callback=callback)
            self.assertEqual(len(gone), 3)
            self.assertEqual(len(alive), 0)
            return gone, alive

        sproc1.terminate()
        sproc2.terminate()
        gone, alive = test(procs, callback)
        self.assertEqual(set(l), set([sproc1.pid, sproc2.pid, sproc3.pid]))
        for p in gone:
            self.assertTrue(hasattr(p, 'returncode'))

    def test_wait_procs_no_timeout(self):
        sproc1 = get_test_subprocess()
        sproc2 = get_test_subprocess()
        sproc3 = get_test_subprocess()
        procs = [psutil.Process(x.pid) for x in (sproc1, sproc2, sproc3)]
        for p in procs:
            p.terminate()
        gone, alive = psutil.wait_procs(procs)

    def test_boot_time(self):
        bt = psutil.boot_time()
        self.assertIsInstance(bt, float)
        self.assertGreater(bt, 0)
        self.assertLess(bt, time.time())

    @unittest.skipUnless(POSIX, 'POSIX only')
    def test_PAGESIZE(self):
        # pagesize is used internally to perform different calculations
        # and it's determined by using SC_PAGE_SIZE; make sure
        # getpagesize() returns the same value.
        import resource
        self.assertEqual(os.sysconf("SC_PAGE_SIZE"), resource.getpagesize())

    def test_virtual_memory(self):
        mem = psutil.virtual_memory()
        assert mem.total > 0, mem
        assert mem.available > 0, mem
        assert 0 <= mem.percent <= 100, mem
        assert mem.used > 0, mem
        assert mem.free >= 0, mem
        for name in mem._fields:
            value = getattr(mem, name)
            if name != 'percent':
                self.assertIsInstance(value, (int, long))
            if name != 'total':
                if not value >= 0:
                    self.fail("%r < 0 (%s)" % (name, value))
                if value > mem.total:
                    self.fail("%r > total (total=%s, %s=%s)"
                              % (name, mem.total, name, value))

    def test_swap_memory(self):
        mem = psutil.swap_memory()
        assert mem.total >= 0, mem
        assert mem.used >= 0, mem
        if mem.total > 0:
            # likely a system with no swap partition
            assert mem.free > 0, mem
        else:
            assert mem.free == 0, mem
        assert 0 <= mem.percent <= 100, mem
        assert mem.sin >= 0, mem
        assert mem.sout >= 0, mem

    def test_pid_exists(self):
        sproc = get_test_subprocess()
        self.assertTrue(psutil.pid_exists(sproc.pid))
        p = psutil.Process(sproc.pid)
        p.kill()
        p.wait()
        self.assertFalse(psutil.pid_exists(sproc.pid))
        self.assertFalse(psutil.pid_exists(-1))
        self.assertEqual(psutil.pid_exists(0), 0 in psutil.pids())
        # pid 0
        psutil.pid_exists(0) == 0 in psutil.pids()

    def test_pid_exists_2(self):
        reap_children()
        pids = psutil.pids()
        for pid in pids:
            try:
                assert psutil.pid_exists(pid)
            except AssertionError:
                # in case the process disappeared in meantime fail only
                # if it is no longer in psutil.pids()
                time.sleep(.1)
                if pid in psutil.pids():
                    self.fail(pid)
        pids = range(max(pids) + 5000, max(pids) + 6000)
        for pid in pids:
            self.assertFalse(psutil.pid_exists(pid), msg=pid)

    def test_pids(self):
        plist = [x.pid for x in psutil.process_iter()]
        pidlist = psutil.pids()
        self.assertEqual(plist.sort(), pidlist.sort())
        # make sure every pid is unique
        self.assertEqual(len(pidlist), len(set(pidlist)))

    def test_test(self):
        # test for psutil.test() function
        stdout = sys.stdout
        sys.stdout = DEVNULL
        try:
            psutil.test()
        finally:
            sys.stdout = stdout

    def test_cpu_count(self):
        logical = psutil.cpu_count()
        self.assertEqual(logical, len(psutil.cpu_times(percpu=True)))
        self.assertGreaterEqual(logical, 1)
        #
        if os.path.exists("/proc/cpuinfo"):
            with open("/proc/cpuinfo") as fd:
                cpuinfo_data = fd.read()
            if "physical id" not in cpuinfo_data:
                raise unittest.SkipTest("cpuinfo doesn't include physical id")
        physical = psutil.cpu_count(logical=False)
        self.assertGreaterEqual(physical, 1)
        self.assertGreaterEqual(logical, physical)

    def test_cpu_times(self):
        # Check type, value >= 0, str().
        total = 0
        times = psutil.cpu_times()
        sum(times)
        for cp_time in times:
            self.assertIsInstance(cp_time, float)
            self.assertGreaterEqual(cp_time, 0.0)
            total += cp_time
        self.assertEqual(total, sum(times))
        str(times)
        # CPU times are always supposed to increase over time
        # or at least remain the same and that's because time
        # cannot go backwards.
        # Surprisingly sometimes this might not be the case (at
        # least on Windows and Linux), see:
        # https://github.com/giampaolo/psutil/issues/392
        # https://github.com/giampaolo/psutil/issues/645
        # if not WINDOWS:
        #     last = psutil.cpu_times()
        #     for x in range(100):
        #         new = psutil.cpu_times()
        #         for field in new._fields:
        #             new_t = getattr(new, field)
        #             last_t = getattr(last, field)
        #             self.assertGreaterEqual(new_t, last_t,
        #                                     msg="%s %s" % (new_t, last_t))
        #         last = new

    def test_cpu_times_time_increases(self):
        # Make sure time increases between calls.
        t1 = sum(psutil.cpu_times())
        time.sleep(0.1)
        t2 = sum(psutil.cpu_times())
        difference = t2 - t1
        if not difference >= 0.05:
            self.fail("difference %s" % difference)

    def test_per_cpu_times(self):
        # Check type, value >= 0, str().
        for times in psutil.cpu_times(percpu=True):
            total = 0
            sum(times)
            for cp_time in times:
                self.assertIsInstance(cp_time, float)
                self.assertGreaterEqual(cp_time, 0.0)
                total += cp_time
            self.assertEqual(total, sum(times))
            str(times)
        self.assertEqual(len(psutil.cpu_times(percpu=True)[0]),
                         len(psutil.cpu_times(percpu=False)))

        # Note: in theory CPU times are always supposed to increase over
        # time or remain the same but never go backwards. In practice
        # sometimes this is not the case.
        # This issue seemd to be afflict Windows:
        # https://github.com/giampaolo/psutil/issues/392
        # ...but it turns out also Linux (rarely) behaves the same.
        # last = psutil.cpu_times(percpu=True)
        # for x in range(100):
        #     new = psutil.cpu_times(percpu=True)
        #     for index in range(len(new)):
        #         newcpu = new[index]
        #         lastcpu = last[index]
        #         for field in newcpu._fields:
        #             new_t = getattr(newcpu, field)
        #             last_t = getattr(lastcpu, field)
        #             self.assertGreaterEqual(
        #                 new_t, last_t, msg="%s %s" % (lastcpu, newcpu))
        #     last = new

    def test_per_cpu_times_2(self):
        # Simulate some work load then make sure time have increased
        # between calls.
        tot1 = psutil.cpu_times(percpu=True)
        stop_at = time.time() + 0.1
        while True:
            if time.time() >= stop_at:
                break
        tot2 = psutil.cpu_times(percpu=True)
        for t1, t2 in zip(tot1, tot2):
            t1, t2 = sum(t1), sum(t2)
            difference = t2 - t1
            if difference >= 0.05:
                return
        self.fail()

    def test_cpu_times_comparison(self):
        # Make sure the sum of all per cpu times is almost equal to
        # base "one cpu" times.
        base = psutil.cpu_times()
        per_cpu = psutil.cpu_times(percpu=True)
        summed_values = base._make([sum(num) for num in zip(*per_cpu)])
        for field in base._fields:
            self.assertAlmostEqual(
                getattr(base, field), getattr(summed_values, field), delta=1)

    def _test_cpu_percent(self, percent, last_ret, new_ret):
        try:
            self.assertIsInstance(percent, float)
            self.assertGreaterEqual(percent, 0.0)
            self.assertIsNot(percent, -0.0)
            self.assertLessEqual(percent, 100.0 * psutil.cpu_count())
        except AssertionError as err:
            raise AssertionError("\n%s\nlast=%s\nnew=%s" % (
                err, pprint.pformat(last_ret), pprint.pformat(new_ret)))

    def test_cpu_percent(self):
        last = psutil.cpu_percent(interval=0.001)
        for x in range(100):
            new = psutil.cpu_percent(interval=None)
            self._test_cpu_percent(new, last, new)
            last = new
        with self.assertRaises(ValueError):
            psutil.cpu_percent(interval=-1)

    def test_per_cpu_percent(self):
        last = psutil.cpu_percent(interval=0.001, percpu=True)
        self.assertEqual(len(last), psutil.cpu_count())
        for x in range(100):
            new = psutil.cpu_percent(interval=None, percpu=True)
            for percent in new:
                self._test_cpu_percent(percent, last, new)
            last = new
        with self.assertRaises(ValueError):
            psutil.cpu_percent(interval=-1, percpu=True)

    def test_cpu_times_percent(self):
        last = psutil.cpu_times_percent(interval=0.001)
        for x in range(100):
            new = psutil.cpu_times_percent(interval=None)
            for percent in new:
                self._test_cpu_percent(percent, last, new)
            self._test_cpu_percent(sum(new), last, new)
            last = new

    def test_per_cpu_times_percent(self):
        last = psutil.cpu_times_percent(interval=0.001, percpu=True)
        self.assertEqual(len(last), psutil.cpu_count())
        for x in range(100):
            new = psutil.cpu_times_percent(interval=None, percpu=True)
            for cpu in new:
                for percent in cpu:
                    self._test_cpu_percent(percent, last, new)
                self._test_cpu_percent(sum(cpu), last, new)
            last = new

    def test_per_cpu_times_percent_negative(self):
        # see: https://github.com/giampaolo/psutil/issues/645
        psutil.cpu_times_percent(percpu=True)
        zero_times = [x._make([0 for x in range(len(x._fields))])
                      for x in psutil.cpu_times(percpu=True)]
        with mock.patch('psutil.cpu_times', return_value=zero_times):
            for cpu in psutil.cpu_times_percent(percpu=True):
                for percent in cpu:
                    self._test_cpu_percent(percent, None, None)

    @unittest.skipIf(POSIX and not hasattr(os, 'statvfs'),
                     "os.statvfs() not available")
    def test_disk_usage(self):
        usage = psutil.disk_usage(os.getcwd())
        assert usage.total > 0, usage
        assert usage.used > 0, usage
        assert usage.free > 0, usage
        assert usage.total > usage.used, usage
        assert usage.total > usage.free, usage
        assert 0 <= usage.percent <= 100, usage.percent
        if hasattr(shutil, 'disk_usage'):
            # py >= 3.3, see: http://bugs.python.org/issue12442
            shutil_usage = shutil.disk_usage(os.getcwd())
            tolerance = 5 * 1024 * 1024  # 5MB
            self.assertEqual(usage.total, shutil_usage.total)
            self.assertAlmostEqual(usage.free, shutil_usage.free,
                                   delta=tolerance)
            self.assertAlmostEqual(usage.used, shutil_usage.used,
                                   delta=tolerance)

        # if path does not exist OSError ENOENT is expected across
        # all platforms
        fname = tempfile.mktemp()
        try:
            psutil.disk_usage(fname)
        except OSError as err:
            if err.args[0] != errno.ENOENT:
                raise
        else:
            self.fail("OSError not raised")

    @unittest.skipIf(POSIX and not hasattr(os, 'statvfs'),
                     "os.statvfs() not available")
    def test_disk_usage_unicode(self):
        # see: https://github.com/giampaolo/psutil/issues/416
        safe_rmpath(TESTFN_UNICODE)
        self.addCleanup(safe_rmpath, TESTFN_UNICODE)
        os.mkdir(TESTFN_UNICODE)
        psutil.disk_usage(TESTFN_UNICODE)

    @unittest.skipIf(POSIX and not hasattr(os, 'statvfs'),
                     "os.statvfs() not available")
    @unittest.skipIf(LINUX and TRAVIS, "unknown failure on travis")
    def test_disk_partitions(self):
        # all = False
        ls = psutil.disk_partitions(all=False)
        # on travis we get:
        #     self.assertEqual(p.cpu_affinity(), [n])
        # AssertionError: Lists differ: [0, 1, 2, 3, 4, 5, 6, 7,... != [0]
        self.assertTrue(ls, msg=ls)
        for disk in ls:
            if WINDOWS and 'cdrom' in disk.opts:
                continue
            if not POSIX:
                assert os.path.exists(disk.device), disk
            else:
                # we cannot make any assumption about this, see:
                # http://goo.gl/p9c43
                disk.device
            if SUNOS:
                # on solaris apparently mount points can also be files
                assert os.path.exists(disk.mountpoint), disk
            else:
                assert os.path.isdir(disk.mountpoint), disk
            assert disk.fstype, disk
            self.assertIsInstance(disk.opts, str)

        # all = True
        ls = psutil.disk_partitions(all=True)
        self.assertTrue(ls, msg=ls)
        for disk in psutil.disk_partitions(all=True):
            if not WINDOWS:
                try:
                    os.stat(disk.mountpoint)
                except OSError as err:
                    if TRAVIS and OSX and err.errno == errno.EIO:
                        continue
                    # http://mail.python.org/pipermail/python-dev/
                    #     2012-June/120787.html
                    if err.errno not in (errno.EPERM, errno.EACCES):
                        raise
                else:
                    if SUNOS:
                        # on solaris apparently mount points can also be files
                        assert os.path.exists(disk.mountpoint), disk
                    else:
                        assert os.path.isdir(disk.mountpoint), disk
            self.assertIsInstance(disk.fstype, str)
            self.assertIsInstance(disk.opts, str)

        def find_mount_point(path):
            path = os.path.abspath(path)
            while not os.path.ismount(path):
                path = os.path.dirname(path)
            return path.lower()

        mount = find_mount_point(__file__)
        mounts = [x.mountpoint.lower() for x in
                  psutil.disk_partitions(all=True)]
        self.assertIn(mount, mounts)
        psutil.disk_usage(mount)

    @skip_on_access_denied()
    def test_net_connections(self):
        def check(cons, families, types_):
            for conn in cons:
                self.assertIn(conn.family, families, msg=conn)
                if conn.family != getattr(socket, 'AF_UNIX', object()):
                    self.assertIn(conn.type, types_, msg=conn)

        from psutil._common import conn_tmap
        for kind, groups in conn_tmap.items():
            if SUNOS and kind == 'unix':
                continue
            families, types_ = groups
            cons = psutil.net_connections(kind)
            self.assertEqual(len(cons), len(set(cons)))
            check(cons, families, types_)

    def test_net_io_counters(self):
        def check_ntuple(nt):
            self.assertEqual(nt[0], nt.bytes_sent)
            self.assertEqual(nt[1], nt.bytes_recv)
            self.assertEqual(nt[2], nt.packets_sent)
            self.assertEqual(nt[3], nt.packets_recv)
            self.assertEqual(nt[4], nt.errin)
            self.assertEqual(nt[5], nt.errout)
            self.assertEqual(nt[6], nt.dropin)
            self.assertEqual(nt[7], nt.dropout)
            assert nt.bytes_sent >= 0, nt
            assert nt.bytes_recv >= 0, nt
            assert nt.packets_sent >= 0, nt
            assert nt.packets_recv >= 0, nt
            assert nt.errin >= 0, nt
            assert nt.errout >= 0, nt
            assert nt.dropin >= 0, nt
            assert nt.dropout >= 0, nt

        ret = psutil.net_io_counters(pernic=False)
        check_ntuple(ret)
        ret = psutil.net_io_counters(pernic=True)
        self.assertNotEqual(ret, [])
        for key in ret:
            self.assertTrue(key)
            check_ntuple(ret[key])

    def test_net_if_addrs(self):
        nics = psutil.net_if_addrs()
        assert nics, nics

        nic_stats = psutil.net_if_stats()

        # Not reliable on all platforms (net_if_addrs() reports more
        # interfaces).
        # self.assertEqual(sorted(nics.keys()),
        #                  sorted(psutil.net_io_counters(pernic=True).keys()))

        families = set([socket.AF_INET, AF_INET6, psutil.AF_LINK])
        for nic, addrs in nics.items():
            self.assertEqual(len(set(addrs)), len(addrs))
            for addr in addrs:
                self.assertIsInstance(addr.family, int)
                self.assertIsInstance(addr.address, str)
                self.assertIsInstance(addr.netmask, (str, type(None)))
                self.assertIsInstance(addr.broadcast, (str, type(None)))
                self.assertIn(addr.family, families)
                if sys.version_info >= (3, 4):
                    self.assertIsInstance(addr.family, enum.IntEnum)
                if nic_stats[nic].isup:
                    # Do not test binding to addresses of interfaces
                    # that are down
                    if addr.family == socket.AF_INET:
                        s = socket.socket(addr.family)
                        with contextlib.closing(s):
                            s.bind((addr.address, 0))
                    elif addr.family == socket.AF_INET6:
                        info = socket.getaddrinfo(
                            addr.address, 0, socket.AF_INET6,
                            socket.SOCK_STREAM, 0, socket.AI_PASSIVE)[0]
                        af, socktype, proto, canonname, sa = info
                        s = socket.socket(af, socktype, proto)
                        with contextlib.closing(s):
                            s.bind(sa)
                for ip in (addr.address, addr.netmask, addr.broadcast,
                           addr.ptp):
                    if ip is not None:
                        # TODO: skip AF_INET6 for now because I get:
                        # AddressValueError: Only hex digits permitted in
                        # u'c6f3%lxcbr0' in u'fe80::c8e0:fff:fe54:c6f3%lxcbr0'
                        if addr.family != AF_INET6:
                            check_net_address(ip, addr.family)
                # broadcast and ptp addresses are mutually exclusive
                if addr.broadcast:
                    self.assertIsNone(addr.ptp)
                elif addr.ptp:
                    self.assertIsNone(addr.broadcast)

        if BSD or OSX or SUNOS:
            if hasattr(socket, "AF_LINK"):
                self.assertEqual(psutil.AF_LINK, socket.AF_LINK)
        elif LINUX:
            self.assertEqual(psutil.AF_LINK, socket.AF_PACKET)
        elif WINDOWS:
            self.assertEqual(psutil.AF_LINK, -1)

    def test_net_if_addrs_mac_null_bytes(self):
        # Simulate that the underlying C function returns an incomplete
        # MAC address. psutil is supposed to fill it with null bytes.
        # https://github.com/giampaolo/psutil/issues/786
        if POSIX:
            ret = [('em1', psutil.AF_LINK, '06:3d:29', None, None, None)]
        else:
            ret = [('em1', -1, '06-3d-29', None, None, None)]
        with mock.patch('psutil._psplatform.net_if_addrs',
                        return_value=ret) as m:
            addr = psutil.net_if_addrs()['em1'][0]
            assert m.called
            if POSIX:
                self.assertEqual(addr.address, '06:3d:29:00:00:00')
            else:
                self.assertEqual(addr.address, '06-3d-29-00-00-00')

    @unittest.skipIf(TRAVIS, "unreliable on TRAVIS")  # raises EPERM
    def test_net_if_stats(self):
        nics = psutil.net_if_stats()
        assert nics, nics
        all_duplexes = (psutil.NIC_DUPLEX_FULL,
                        psutil.NIC_DUPLEX_HALF,
                        psutil.NIC_DUPLEX_UNKNOWN)
        for nic, stats in nics.items():
            isup, duplex, speed, mtu = stats
            self.assertIsInstance(isup, bool)
            self.assertIn(duplex, all_duplexes)
            self.assertIn(duplex, all_duplexes)
            self.assertGreaterEqual(speed, 0)
            self.assertGreaterEqual(mtu, 0)

    @unittest.skipIf(LINUX and not os.path.exists('/proc/diskstats'),
                     '/proc/diskstats not available on this linux version')
    @unittest.skipIf(APPVEYOR, "unreliable on APPVEYOR")  # no visible disks
    def test_disk_io_counters(self):
        def check_ntuple(nt):
            self.assertEqual(nt[0], nt.read_count)
            self.assertEqual(nt[1], nt.write_count)
            self.assertEqual(nt[2], nt.read_bytes)
            self.assertEqual(nt[3], nt.write_bytes)
            if not (OPENBSD or NETBSD):
                self.assertEqual(nt[4], nt.read_time)
                self.assertEqual(nt[5], nt.write_time)
                if LINUX:
                    self.assertEqual(nt[6], nt.read_merged_count)
                    self.assertEqual(nt[7], nt.write_merged_count)
                    self.assertEqual(nt[8], nt.busy_time)
                elif FREEBSD:
                    self.assertEqual(nt[6], nt.busy_time)
            for name in nt._fields:
                assert getattr(nt, name) >= 0, nt

        ret = psutil.disk_io_counters(perdisk=False)
        check_ntuple(ret)
        ret = psutil.disk_io_counters(perdisk=True)
        # make sure there are no duplicates
        self.assertEqual(len(ret), len(set(ret)))
        for key in ret:
            assert key, key
            check_ntuple(ret[key])
            if LINUX and key[-1].isdigit():
                # if 'sda1' is listed 'sda' shouldn't, see:
                # https://github.com/giampaolo/psutil/issues/338
                while key[-1].isdigit():
                    key = key[:-1]
                self.assertNotIn(key, ret.keys())

    # can't find users on APPVEYOR or TRAVIS
    @unittest.skipIf(APPVEYOR or TRAVIS and not psutil.users(),
                     "unreliable on APPVEYOR or TRAVIS")
    def test_users(self):
        users = psutil.users()
        self.assertNotEqual(users, [])
        for user in users:
            assert user.name, user
            user.terminal
            user.host
            assert user.started > 0.0, user
            datetime.datetime.fromtimestamp(user.started)

    def test_cpu_stats(self):
        # Tested more extensively in per-platform test modules.
        infos = psutil.cpu_stats()
        for name in infos._fields:
            value = getattr(infos, name)
            self.assertGreaterEqual(value, 0)
            if name in ('ctx_switches', 'interrupts'):
                self.assertGreater(value, 0)

    @unittest.skipUnless(hasattr(psutil, "cpu_freq"),
                         "platform not suported")
    def test_cpu_freq(self):
        def check_ls(ls):
            for nt in ls:
                self.assertLessEqual(nt.current, nt.max)
                for name in nt._fields:
                    value = getattr(nt, name)
                    self.assertIsInstance(value, (int, long, float))
                    self.assertGreaterEqual(value, 0)

        ls = psutil.cpu_freq(percpu=True)
        if TRAVIS and not ls:
            return

        assert ls, ls
        check_ls([psutil.cpu_freq(percpu=False)])

        if LINUX:
            self.assertEqual(len(ls), psutil.cpu_count())

    def test_os_constants(self):
        names = ["POSIX", "WINDOWS", "LINUX", "OSX", "FREEBSD", "OPENBSD",
                 "NETBSD", "BSD", "SUNOS"]
        for name in names:
            self.assertIsInstance(getattr(psutil, name), bool, msg=name)

        if os.name == 'posix':
            assert psutil.POSIX
            assert not psutil.WINDOWS
            names.remove("POSIX")
            if "linux" in sys.platform.lower():
                assert psutil.LINUX
                names.remove("LINUX")
            elif "bsd" in sys.platform.lower():
                assert psutil.BSD
                self.assertEqual([psutil.FREEBSD, psutil.OPENBSD,
                                  psutil.NETBSD].count(True), 1)
                names.remove("BSD")
                names.remove("FREEBSD")
                names.remove("OPENBSD")
                names.remove("NETBSD")
            elif "sunos" in sys.platform.lower() or \
                    "solaris" in sys.platform.lower():
                assert psutil.SUNOS
                names.remove("SUNOS")
            elif "darwin" in sys.platform.lower():
                assert psutil.OSX
                names.remove("OSX")
        else:
            assert psutil.WINDOWS
            assert not psutil.POSIX
            names.remove("WINDOWS")

        # assert all other constants are set to False
        for name in names:
            self.assertIs(getattr(psutil, name), False, msg=name)

<<<<<<< HEAD
    @unittest.skipUnless(LINUX or WINDOWS or FREEBSD,
                         "platform not supported")
    def test_sensors_battery(self):
        ret = psutil.sensors_battery()
        if ret is None:
            return  # no battery
        self.assertGreaterEqual(ret.percent, 0)
        self.assertLessEqual(ret.percent, 100)
        if ret.secsleft not in (psutil.POWER_TIME_UNKNOWN,
                                psutil.POWER_TIME_UNLIMITED):
            self.assertGreaterEqual(ret.secsleft, 0)
        else:
            if ret.secsleft == psutil.POWER_TIME_UNLIMITED:
                self.assertTrue(ret.power_plugged)
        self.assertIsInstance(ret.power_plugged, bool)
=======
    @unittest.skipUnless(hasattr(psutil, "sensors_temperatures"),
                         "platform not suported")
    def test_sensors_temperatures(self):
        temps = psutil.sensors_temperatures()
        for name, entries in temps.items():
            self.assertIsInstance(name, (str, unicode))
            for entry in entries:
                self.assertIsInstance(entry.label, (str, unicode))
                if entry.current is not None:
                    self.assertGreaterEqual(entry.current, 0)
                if entry.high is not None:
                    self.assertGreaterEqual(entry.high, 0)
                if entry.critical is not None:
                    self.assertGreaterEqual(entry.critical, 0)
>>>>>>> ed0975de


if __name__ == '__main__':
    run_test_module_by_name(__file__)<|MERGE_RESOLUTION|>--- conflicted
+++ resolved
@@ -756,7 +756,21 @@
         for name in names:
             self.assertIs(getattr(psutil, name), False, msg=name)
 
-<<<<<<< HEAD
+    @unittest.skipUnless(hasattr(psutil, "sensors_temperatures"),
+                         "platform not suported")
+    def test_sensors_temperatures(self):
+        temps = psutil.sensors_temperatures()
+        for name, entries in temps.items():
+            self.assertIsInstance(name, (str, unicode))
+            for entry in entries:
+                self.assertIsInstance(entry.label, (str, unicode))
+                if entry.current is not None:
+                    self.assertGreaterEqual(entry.current, 0)
+                if entry.high is not None:
+                    self.assertGreaterEqual(entry.high, 0)
+                if entry.critical is not None:
+                    self.assertGreaterEqual(entry.critical, 0)
+
     @unittest.skipUnless(LINUX or WINDOWS or FREEBSD,
                          "platform not supported")
     def test_sensors_battery(self):
@@ -772,22 +786,6 @@
             if ret.secsleft == psutil.POWER_TIME_UNLIMITED:
                 self.assertTrue(ret.power_plugged)
         self.assertIsInstance(ret.power_plugged, bool)
-=======
-    @unittest.skipUnless(hasattr(psutil, "sensors_temperatures"),
-                         "platform not suported")
-    def test_sensors_temperatures(self):
-        temps = psutil.sensors_temperatures()
-        for name, entries in temps.items():
-            self.assertIsInstance(name, (str, unicode))
-            for entry in entries:
-                self.assertIsInstance(entry.label, (str, unicode))
-                if entry.current is not None:
-                    self.assertGreaterEqual(entry.current, 0)
-                if entry.high is not None:
-                    self.assertGreaterEqual(entry.high, 0)
-                if entry.critical is not None:
-                    self.assertGreaterEqual(entry.critical, 0)
->>>>>>> ed0975de
 
 
 if __name__ == '__main__':
