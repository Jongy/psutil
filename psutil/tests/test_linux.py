--- conflicted
+++ resolved
@@ -281,71 +281,6 @@
     def test_available(self):
         # "free" output format has changed at some point:
         # https://github.com/giampaolo/psutil/issues/538#issuecomment-147192098
-        out = sh("free -b")
-        lines = out.split('\n')
-        if 'available' not in lines[0]:
-            raise unittest.SkipTest("free does not support 'available' column")
-        else:
-            free_value = int(lines[1].split()[-1])
-            psutil_value = psutil.virtual_memory().available
-            self.assertAlmostEqual(
-                free_value, psutil_value, delta=TOLERANCE_SYS_MEM,
-                msg='%s %s \n%s' % (free_value, psutil_value, out))
-
-
-@unittest.skipIf(not LINUX, "LINUX only")
-class TestSystemVirtualMemoryAgainstVmstat(PsutilTestCase):
-
-    def test_total(self):
-        vmstat_value = vmstat('total memory') * 1024
-        psutil_value = psutil.virtual_memory().total
-        self.assertAlmostEqual(
-            vmstat_value, psutil_value, delta=TOLERANCE_SYS_MEM)
-
-    @retry_on_failure()
-    def test_used(self):
-        vmstat_value = vmstat('used memory') * 1024
-        psutil_value = psutil.virtual_memory().used
-        self.assertAlmostEqual(
-            vmstat_value, psutil_value, delta=TOLERANCE_SYS_MEM)
-
-    @retry_on_failure()
-    def test_free(self):
-        vmstat_value = vmstat('free memory') * 1024
-        psutil_value = psutil.virtual_memory().free
-        self.assertAlmostEqual(
-            vmstat_value, psutil_value, delta=TOLERANCE_SYS_MEM)
-
-    @retry_on_failure()
-    def test_buffers(self):
-        vmstat_value = vmstat('buffer memory') * 1024
-        psutil_value = psutil.virtual_memory().buffers
-        self.assertAlmostEqual(
-            vmstat_value, psutil_value, delta=TOLERANCE_SYS_MEM)
-
-    @retry_on_failure()
-    def test_active(self):
-        vmstat_value = vmstat('active memory') * 1024
-        psutil_value = psutil.virtual_memory().active
-        self.assertAlmostEqual(
-            vmstat_value, psutil_value, delta=TOLERANCE_SYS_MEM)
-
-    @retry_on_failure()
-    def test_inactive(self):
-        vmstat_value = vmstat('inactive memory') * 1024
-        psutil_value = psutil.virtual_memory().inactive
-        self.assertAlmostEqual(
-            vmstat_value, psutil_value, delta=TOLERANCE_SYS_MEM)
-
-
-<<<<<<< HEAD
-@unittest.skipIf(not LINUX, "LINUX only")
-class TestSystemVirtualMemoryMocks(PsutilTestCase):
-=======
-    @retry_on_failure()
-    def test_available(self):
-        # "free" output format has changed at some point:
-        # https://github.com/giampaolo/psutil/issues/538#issuecomment-147192098
         out = sh(["free", "-b"])
         lines = out.split('\n')
         if 'available' not in lines[0]:
@@ -356,7 +291,55 @@
             self.assertAlmostEqual(
                 free_value, psutil_value, delta=TOLERANCE_SYS_MEM,
                 msg='%s %s \n%s' % (free_value, psutil_value, out))
->>>>>>> 3937cda8
+
+
+@unittest.skipIf(not LINUX, "LINUX only")
+class TestSystemVirtualMemoryAgainstVmstat(PsutilTestCase):
+
+    def test_total(self):
+        vmstat_value = vmstat('total memory') * 1024
+        psutil_value = psutil.virtual_memory().total
+        self.assertAlmostEqual(
+            vmstat_value, psutil_value, delta=TOLERANCE_SYS_MEM)
+
+    @retry_on_failure()
+    def test_used(self):
+        vmstat_value = vmstat('used memory') * 1024
+        psutil_value = psutil.virtual_memory().used
+        self.assertAlmostEqual(
+            vmstat_value, psutil_value, delta=TOLERANCE_SYS_MEM)
+
+    @retry_on_failure()
+    def test_free(self):
+        vmstat_value = vmstat('free memory') * 1024
+        psutil_value = psutil.virtual_memory().free
+        self.assertAlmostEqual(
+            vmstat_value, psutil_value, delta=TOLERANCE_SYS_MEM)
+
+    @retry_on_failure()
+    def test_buffers(self):
+        vmstat_value = vmstat('buffer memory') * 1024
+        psutil_value = psutil.virtual_memory().buffers
+        self.assertAlmostEqual(
+            vmstat_value, psutil_value, delta=TOLERANCE_SYS_MEM)
+
+    @retry_on_failure()
+    def test_active(self):
+        vmstat_value = vmstat('active memory') * 1024
+        psutil_value = psutil.virtual_memory().active
+        self.assertAlmostEqual(
+            vmstat_value, psutil_value, delta=TOLERANCE_SYS_MEM)
+
+    @retry_on_failure()
+    def test_inactive(self):
+        vmstat_value = vmstat('inactive memory') * 1024
+        psutil_value = psutil.virtual_memory().inactive
+        self.assertAlmostEqual(
+            vmstat_value, psutil_value, delta=TOLERANCE_SYS_MEM)
+
+
+@unittest.skipIf(not LINUX, "LINUX only")
+class TestSystemVirtualMemoryMocks(PsutilTestCase):
 
     def test_warnings_on_misses(self):
         # Emulate a case where /proc/meminfo provides few info.
