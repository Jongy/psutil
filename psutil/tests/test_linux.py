--- conflicted
+++ resolved
@@ -816,20 +816,11 @@
                         elif line.startswith('voluntary_ctxt_switches:'):
                             vol = int(line.split()[1])
                             self.assertAlmostEqual(
-<<<<<<< HEAD
-                                p.num_ctx_switches().voluntary, vol,
-                                delta=2)
-                        elif line.startswith('nonvoluntary_ctxt_switches:'):
-                            unvol = int(line.split()[1])
-                            self.assertAlmostEqual(
-                                p.num_ctx_switches().involuntary, unvol,
-=======
                                 p.num_ctx_switches().voluntary, vol, delta=2)
                         elif line.startswith('nonvoluntary_ctxt_switches:'):
                             invol = int(line.split()[1])
                             self.assertAlmostEqual(
                                 p.num_ctx_switches().involuntary, invol,
->>>>>>> 978b673c
                                 delta=2)
 
     def test_memory_maps(self):
