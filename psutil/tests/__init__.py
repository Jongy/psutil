--- conflicted
+++ resolved
@@ -1285,20 +1285,6 @@
             fun = functools.partial(fun, *args, **kwds)
             yield (fun, fun_name)
 
-<<<<<<< HEAD
-    @classmethod
-    def test(cls):
-        this = set([x[0] for x in cls.all])
-        ignored = set([x[0] for x in cls.ignored])
-        # there's a separate test for __all__
-        mod = set([x for x in dir(psutil) if x.islower() and x[0] != '_' and
-                   x in psutil.__all__ and callable(getattr(psutil, x))])
-        leftout = (this | ignored) ^ mod
-        if leftout:
-            raise ValueError("uncovered psutil mod name(s): %r" % leftout)
-
-=======
->>>>>>> e1ea2bcc
     test_class_coverage = process_namespace.test_class_coverage
 
 
