#!/usr/bin/env python3

# Copyright (c) 2009, Giampaolo Rodola'. All rights reserved.
# Use of this source code is governed by a BSD-style license that can be
# found in the LICENSE file.

"""macOS specific tests."""

import re
import time

import psutil
from psutil import MACOS
from psutil import POSIX
from psutil.tests import HAS_BATTERY
from psutil.tests import TOLERANCE_DISK_USAGE
from psutil.tests import TOLERANCE_SYS_MEM
from psutil.tests import PsutilTestCase
from psutil.tests import retry_on_failure
from psutil.tests import sh
from psutil.tests import spawn_testproc
from psutil.tests import terminate
from psutil.tests import unittest


<<<<<<< HEAD
def sysctl(param):
    """Expects a sysctl sub-command and return its stripped result."""
    out = sh("sysctl " + param)
    result = out.partition(' ')[2]
=======
if POSIX:
    from psutil._psutil_posix import getpagesize


def sysctl(cmdline):
    """Expects a sysctl command with an argument and parse the result
    returning only the value of interest.
    """
    out = sh(cmdline)
    result = out.split()[1]
>>>>>>> 55161bd4
    try:
        return int(result)
    except ValueError:
        return result


def vm_stat(field):
    """Wrapper around 'vm_stat' cmdline utility."""
    out = sh('vm_stat')
    for line in out.split('\n'):
        if field in line:
            break
    else:
        raise ValueError("line not found")
    return int(re.search(r'\d+', line).group(0)) * getpagesize()


# http://code.activestate.com/recipes/578019/
def human2bytes(s):
    SYMBOLS = {
        'customary': ('B', 'K', 'M', 'G', 'T', 'P', 'E', 'Z', 'Y'),
    }
    init = s
    num = ""
    while s and s[0:1].isdigit() or s[0:1] == '.':
        num += s[0]
        s = s[1:]
    num = float(num)
    letter = s.strip()
    for name, sset in SYMBOLS.items():
        if letter in sset:
            break
    else:
        if letter == 'k':
            sset = SYMBOLS['customary']
            letter = letter.upper()
        else:
            raise ValueError("can't interpret %r" % init)
    prefix = {sset[0]: 1}
    for i, s in enumerate(sset[1:]):
        prefix[s] = 1 << (i + 1) * 10
    return int(num * prefix[letter])


@unittest.skipIf(not MACOS, "MACOS only")
class TestProcess(PsutilTestCase):

    @classmethod
    def setUpClass(cls):
        cls.pid = spawn_testproc().pid

    @classmethod
    def tearDownClass(cls):
        terminate(cls.pid)

    def test_process_create_time(self):
        output = sh("ps -o lstart -p %s" % self.pid)
        start_ps = output.replace('STARTED', '').strip()
        hhmmss = start_ps.split(' ')[-2]
        year = start_ps.split(' ')[-1]
        start_psutil = psutil.Process(self.pid).create_time()
        self.assertEqual(
            hhmmss,
            time.strftime("%H:%M:%S", time.localtime(start_psutil)))
        self.assertEqual(
            year,
            time.strftime("%Y", time.localtime(start_psutil)))


@unittest.skipIf(not MACOS, "MACOS only")
class TestSystemAPIs(PsutilTestCase):

    # --- disk

    @retry_on_failure()
    def test_disks(self):
        # test psutil.disk_usage() and psutil.disk_partitions()
        # against "df -a"
        def df(path):
            out = sh('df -k "%s"' % path).strip()
            lines = out.split('\n')
            lines.pop(0)
            line = lines.pop(0)
            dev, total, used, free = line.split()[:4]
            if dev == 'none':
                dev = ''
            total = int(total) * 1024
            used = int(used) * 1024
            free = int(free) * 1024
            return dev, total, used, free

        for part in psutil.disk_partitions(all=False):
            usage = psutil.disk_usage(part.mountpoint)
            dev, total, used, free = df(part.mountpoint)
            self.assertEqual(part.device, dev)
            self.assertEqual(usage.total, total)
            self.assertAlmostEqual(usage.free, free,
                                   delta=TOLERANCE_DISK_USAGE)
            self.assertAlmostEqual(usage.used, used,
                                   delta=TOLERANCE_DISK_USAGE)

    # --- cpu

    def test_cpu_count_logical(self):
        num = sysctl("hw.logicalcpu")
        self.assertEqual(num, psutil.cpu_count(logical=True))

    def test_cpu_count_cores(self):
        num = sysctl("sysctl hw.physicalcpu")
        self.assertEqual(num, psutil.cpu_count(logical=False))

    def test_cpu_freq(self):
        freq = psutil.cpu_freq()
        self.assertEqual(
            freq.current * 1000 * 1000, sysctl("hw.cpufrequency"))
        self.assertEqual(
            freq.min * 1000 * 1000, sysctl("hw.cpufrequency_min"))
        self.assertEqual(
            freq.max * 1000 * 1000, sysctl("hw.cpufrequency_max"))

    # --- virtual mem

    def test_vmem_total(self):
        sysctl_hwphymem = sysctl('sysctl hw.memsize')
        self.assertEqual(sysctl_hwphymem, psutil.virtual_memory().total)

    @retry_on_failure()
    def test_vmem_free(self):
        vmstat_val = vm_stat("free")
        psutil_val = psutil.virtual_memory().free
        self.assertAlmostEqual(psutil_val, vmstat_val, delta=TOLERANCE_SYS_MEM)

    @retry_on_failure()
    def test_vmem_active(self):
        vmstat_val = vm_stat("active")
        psutil_val = psutil.virtual_memory().active
        self.assertAlmostEqual(psutil_val, vmstat_val, delta=TOLERANCE_SYS_MEM)

    @retry_on_failure()
    def test_vmem_inactive(self):
        vmstat_val = vm_stat("inactive")
        psutil_val = psutil.virtual_memory().inactive
        self.assertAlmostEqual(psutil_val, vmstat_val, delta=TOLERANCE_SYS_MEM)

    @retry_on_failure()
    def test_vmem_wired(self):
        vmstat_val = vm_stat("wired")
        psutil_val = psutil.virtual_memory().wired
        self.assertAlmostEqual(psutil_val, vmstat_val, delta=TOLERANCE_SYS_MEM)

    # --- swap mem

    @retry_on_failure()
    def test_swapmem_sin(self):
        vmstat_val = vm_stat("Pageins")
        psutil_val = psutil.swap_memory().sin
        self.assertEqual(psutil_val, vmstat_val)

    @retry_on_failure()
    def test_swapmem_sout(self):
        vmstat_val = vm_stat("Pageout")
        psutil_val = psutil.swap_memory().sout
        self.assertEqual(psutil_val, vmstat_val)

    # Not very reliable.
    # def test_swapmem_total(self):
    #     out = sh('sysctl vm.swapusage')
    #     out = out.replace('vm.swapusage: ', '')
    #     total, used, free = re.findall('\d+.\d+\w', out)
    #     psutil_smem = psutil.swap_memory()
    #     self.assertEqual(psutil_smem.total, human2bytes(total))
    #     self.assertEqual(psutil_smem.used, human2bytes(used))
    #     self.assertEqual(psutil_smem.free, human2bytes(free))

    # --- network

    def test_net_if_stats(self):
        for name, stats in psutil.net_if_stats().items():
            try:
                out = sh("ifconfig %s" % name)
            except RuntimeError:
                pass
            else:
                self.assertEqual(stats.isup, 'RUNNING' in out, msg=out)
                self.assertEqual(stats.mtu,
                                 int(re.findall(r'mtu (\d+)', out)[0]))

    # --- sensors_battery

    @unittest.skipIf(not HAS_BATTERY, "no battery")
    def test_sensors_battery(self):
        out = sh("pmset -g batt")
        percent = re.search(r"(\d+)%", out).group(1)
        drawing_from = re.search("Now drawing from '([^']+)'", out).group(1)
        power_plugged = drawing_from == "AC Power"
        psutil_result = psutil.sensors_battery()
        self.assertEqual(psutil_result.power_plugged, power_plugged)
        self.assertEqual(psutil_result.percent, int(percent))


@unittest.skipIf(not MACOS, "MACOS only")
class TestCpuInfo(PsutilTestCase):

    def test_model(self):
        value = psutil.cpu_info()['model']
        self.assertEqual(value, sysctl("machdep.cpu.brand_string"))

    def test_vendor(self):
        value = psutil.cpu_info()['vendor']
        self.assertEqual(value, sysctl("machdep.cpu.vendor"))

    def test_features(self):
        value = psutil.cpu_info()['features']
        sctl = "%s %s" % (
            sysctl("machdep.cpu.features").lower(),
            sysctl("machdep.cpu.extfeatures").lower())
        self.assertEqual(value, sctl)

    def test_cores_per_socket(self):
        value = psutil.cpu_info()['cores_per_socket']
        self.assertEqual(value, sysctl("machdep.cpu.cores_per_package"))

    def test_threads_per_core(self):
        value = psutil.cpu_info()['threads_per_core']
        self.assertEqual(value, sysctl("machdep.cpu.thread_count"))

    def test_sockets(self):
        value = psutil.cpu_info()['sockets']
        self.assertEqual(value, sysctl("hw.packages"))

    def test_l1i_cache(self):
        value = psutil.cpu_info()['l1i_cache']
        self.assertEqual(value, sysctl("hw.l1icachesize"))

    def test_l1d_cache(self):
        value = psutil.cpu_info()['l1d_cache']
        self.assertEqual(value, sysctl("hw.l1dcachesize"))

    def test_l2_cache(self):
        value = psutil.cpu_info()['l2_cache']
        self.assertEqual(value, sysctl("hw.l2cachesize"))

    def test_l3_cache(self):
        value = psutil.cpu_info()['l3_cache']
        self.assertEqual(value, sysctl("hw.l3cachesize"))


if __name__ == '__main__':
    from psutil.tests.runner import run_from_name
    run_from_name(__file__)<|MERGE_RESOLUTION|>--- conflicted
+++ resolved
@@ -23,12 +23,6 @@
 from psutil.tests import unittest
 
 
-<<<<<<< HEAD
-def sysctl(param):
-    """Expects a sysctl sub-command and return its stripped result."""
-    out = sh("sysctl " + param)
-    result = out.partition(' ')[2]
-=======
 if POSIX:
     from psutil._psutil_posix import getpagesize
 
@@ -39,7 +33,6 @@
     """
     out = sh(cmdline)
     result = out.split()[1]
->>>>>>> 55161bd4
     try:
         return int(result)
     except ValueError:
