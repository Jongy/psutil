/*
 * Copyright (c) 2009, Giampaolo Rodola'. All rights reserved.
 * Use of this source code is governed by a BSD-style license that can be
 * found in the LICENSE file.
 *
 * Linux-specific functions.
 */

#ifndef _GNU_SOURCE
    #define _GNU_SOURCE 1
#endif
#include <Python.h>
#include <errno.h>
#include <stdlib.h>
#include <mntent.h>
#include <features.h>
#include <utmp.h>
#include <sched.h>
#include <linux/version.h>
#include <sys/syscall.h>
#include <sys/sysinfo.h>
#include <sys/ioctl.h>
#include <sys/socket.h>
#include <linux/sockios.h>
#include <linux/if.h>
#include <sys/resource.h>

// see: https://github.com/giampaolo/psutil/issues/659
#ifdef PSUTIL_ETHTOOL_MISSING_TYPES
    #include <linux/types.h>
    typedef __u64 u64;
    typedef __u32 u32;
    typedef __u16 u16;
    typedef __u8 u8;
#endif
/* Avoid redefinition of struct sysinfo with musl libc */
#define _LINUX_SYSINFO_H
#include <linux/ethtool.h>

/* The minimum number of CPUs allocated in a cpu_set_t */
static const int NCPUS_START = sizeof(unsigned long) * CHAR_BIT;

// Linux >= 2.6.13
#define PSUTIL_HAVE_IOPRIO defined(__NR_ioprio_get) && defined(__NR_ioprio_set)

// Should exist starting from CentOS 6 (year 2011).
#ifdef CPU_ALLOC
    #define PSUTIL_HAVE_CPU_AFFINITY
#endif

#include "_psutil_common.h"
#include "_psutil_posix.h"

// May happen on old RedHat versions, see:
// https://github.com/giampaolo/psutil/issues/607
#ifndef DUPLEX_UNKNOWN
    #define DUPLEX_UNKNOWN 0xff
#endif


#if PSUTIL_HAVE_IOPRIO
enum {
    IOPRIO_WHO_PROCESS = 1,
};

static inline int
ioprio_get(int which, int who) {
    return syscall(__NR_ioprio_get, which, who);
}

static inline int
ioprio_set(int which, int who, int ioprio) {
    return syscall(__NR_ioprio_set, which, who, ioprio);
}

#define IOPRIO_CLASS_SHIFT 13
#define IOPRIO_PRIO_MASK ((1UL << IOPRIO_CLASS_SHIFT) - 1)

#define IOPRIO_PRIO_CLASS(mask) ((mask) >> IOPRIO_CLASS_SHIFT)
#define IOPRIO_PRIO_DATA(mask) ((mask) & IOPRIO_PRIO_MASK)
#define IOPRIO_PRIO_VALUE(class, data) (((class) << IOPRIO_CLASS_SHIFT) | data)


/*
 * Return a (ioclass, iodata) Python tuple representing process I/O priority.
 */
static PyObject *
psutil_proc_ioprio_get(PyObject *self, PyObject *args) {
    pid_t pid;
    int ioprio, ioclass, iodata;
    if (! PyArg_ParseTuple(args, _Py_PARSE_PID, &pid))
        return NULL;
    ioprio = ioprio_get(IOPRIO_WHO_PROCESS, pid);
    if (ioprio == -1)
        return PyErr_SetFromErrno(PyExc_OSError);
    ioclass = IOPRIO_PRIO_CLASS(ioprio);
    iodata = IOPRIO_PRIO_DATA(ioprio);
    return Py_BuildValue("ii", ioclass, iodata);
}


/*
 * A wrapper around ioprio_set(); sets process I/O priority.
 * ioclass can be either IOPRIO_CLASS_RT, IOPRIO_CLASS_BE, IOPRIO_CLASS_IDLE
 * or 0. iodata goes from 0 to 7 depending on ioclass specified.
 */
static PyObject *
psutil_proc_ioprio_set(PyObject *self, PyObject *args) {
    pid_t pid;
    int ioprio, ioclass, iodata;
    int retval;

    if (! PyArg_ParseTuple(
            args, _Py_PARSE_PID "ii", &pid, &ioclass, &iodata)) {
        return NULL;
    }
    ioprio = IOPRIO_PRIO_VALUE(ioclass, iodata);
    retval = ioprio_set(IOPRIO_WHO_PROCESS, pid, ioprio);
    if (retval == -1)
        return PyErr_SetFromErrno(PyExc_OSError);
    Py_RETURN_NONE;
}
#endif


/*
 * Return disk mounted partitions as a list of tuples including device,
 * mount point and filesystem type
 */
static PyObject *
psutil_disk_partitions(PyObject *self, PyObject *args) {
    FILE *file = NULL;
    struct mntent *entry;
    char *mtab_path;
    PyObject *py_dev = NULL;
    PyObject *py_mountp = NULL;
    PyObject *py_tuple = NULL;
    PyObject *py_retlist = PyList_New(0);

    if (py_retlist == NULL)
        return NULL;

    if (!PyArg_ParseTuple(args, "s", &mtab_path))
        return NULL;

    Py_BEGIN_ALLOW_THREADS
    file = setmntent(mtab_path, "r");
    Py_END_ALLOW_THREADS
    if ((file == 0) || (file == NULL)) {
        psutil_debug("setmntent() failed");
        PyErr_SetFromErrnoWithFilename(PyExc_OSError, mtab_path);
        goto error;
    }

    while ((entry = getmntent(file))) {
        if (entry == NULL) {
            PyErr_Format(PyExc_RuntimeError, "getmntent() syscall failed");
            goto error;
        }
        py_dev = PyUnicode_DecodeFSDefault(entry->mnt_fsname);
        if (! py_dev)
            goto error;
        py_mountp = PyUnicode_DecodeFSDefault(entry->mnt_dir);
        if (! py_mountp)
            goto error;
        py_tuple = Py_BuildValue("(OOss)",
                                 py_dev,             // device
                                 py_mountp,          // mount point
                                 entry->mnt_type,    // fs type
                                 entry->mnt_opts);   // options
        if (! py_tuple)
            goto error;
        if (PyList_Append(py_retlist, py_tuple))
            goto error;
        Py_CLEAR(py_dev);
        Py_CLEAR(py_mountp);
        Py_CLEAR(py_tuple);
    }
    endmntent(file);
    return py_retlist;

error:
    if (file != NULL)
        endmntent(file);
    Py_XDECREF(py_dev);
    Py_XDECREF(py_mountp);
    Py_XDECREF(py_tuple);
    Py_DECREF(py_retlist);
    return NULL;
}


/*
 * A wrapper around sysinfo(), return system memory usage statistics.
 */
static PyObject *
psutil_linux_sysinfo(PyObject *self, PyObject *args) {
    struct sysinfo info;

    if (sysinfo(&info) != 0)
        return PyErr_SetFromErrno(PyExc_OSError);
    // note: boot time might also be determined from here
    return Py_BuildValue(
        "(kkkkkkI)",
        info.totalram,  // total
        info.freeram,  // free
        info.bufferram, // buffer
        info.sharedram, // shared
        info.totalswap, // swap tot
        info.freeswap,  // swap free
        info.mem_unit  // multiplier
    );
}


/*
 * Return process CPU affinity as a Python list
 */
#ifdef PSUTIL_HAVE_CPU_AFFINITY

static PyObject *
psutil_proc_cpu_affinity_get(PyObject *self, PyObject *args) {
    int cpu, ncpus, count, cpucount_s;
    pid_t pid;
    size_t setsize;
    cpu_set_t *mask = NULL;
    PyObject *py_list = NULL;

    if (!PyArg_ParseTuple(args, _Py_PARSE_PID, &pid))
        return NULL;
    ncpus = NCPUS_START;
    while (1) {
        setsize = CPU_ALLOC_SIZE(ncpus);
        mask = CPU_ALLOC(ncpus);
        if (mask == NULL) {
            psutil_debug("CPU_ALLOC() failed");
            return PyErr_NoMemory();
        }
        if (sched_getaffinity(pid, setsize, mask) == 0)
            break;
        CPU_FREE(mask);
        if (errno != EINVAL)
            return PyErr_SetFromErrno(PyExc_OSError);
        if (ncpus > INT_MAX / 2) {
            PyErr_SetString(PyExc_OverflowError, "could not allocate "
                            "a large enough CPU set");
            return NULL;
        }
        ncpus = ncpus * 2;
    }

    py_list = PyList_New(0);
    if (py_list == NULL)
        goto error;

    cpucount_s = CPU_COUNT_S(setsize, mask);
    for (cpu = 0, count = cpucount_s; count; cpu++) {
        if (CPU_ISSET_S(cpu, setsize, mask)) {
#if PY_MAJOR_VERSION >= 3
            PyObject *cpu_num = PyLong_FromLong(cpu);
#else
            PyObject *cpu_num = PyInt_FromLong(cpu);
#endif
            if (cpu_num == NULL)
                goto error;
            if (PyList_Append(py_list, cpu_num)) {
                Py_DECREF(cpu_num);
                goto error;
            }
            Py_DECREF(cpu_num);
            --count;
        }
    }
    CPU_FREE(mask);
    return py_list;

error:
    if (mask)
        CPU_FREE(mask);
    Py_XDECREF(py_list);
    return NULL;
}


/*
 * Set process CPU affinity; expects a bitmask
 */
static PyObject *
psutil_proc_cpu_affinity_set(PyObject *self, PyObject *args) {
    cpu_set_t cpu_set;
    size_t len;
    pid_t pid;
    int i, seq_len;
    PyObject *py_cpu_set;
    PyObject *py_cpu_seq = NULL;

    if (!PyArg_ParseTuple(args, _Py_PARSE_PID "O", &pid, &py_cpu_set))
        return NULL;

    if (!PySequence_Check(py_cpu_set)) {
        PyErr_Format(PyExc_TypeError, "sequence argument expected, got %s",
                     Py_TYPE(py_cpu_set)->tp_name);
        goto error;
    }

    py_cpu_seq = PySequence_Fast(py_cpu_set, "expected a sequence or integer");
    if (!py_cpu_seq)
        goto error;
    seq_len = PySequence_Fast_GET_SIZE(py_cpu_seq);
    CPU_ZERO(&cpu_set);
    for (i = 0; i < seq_len; i++) {
        PyObject *item = PySequence_Fast_GET_ITEM(py_cpu_seq, i);
#if PY_MAJOR_VERSION >= 3
        long value = PyLong_AsLong(item);
#else
        long value = PyInt_AsLong(item);
#endif
        if ((value == -1) || PyErr_Occurred()) {
            if (!PyErr_Occurred())
                PyErr_SetString(PyExc_ValueError, "invalid CPU value");
            goto error;
        }
        CPU_SET(value, &cpu_set);
    }

    len = sizeof(cpu_set);
    if (sched_setaffinity(pid, len, &cpu_set)) {
        PyErr_SetFromErrno(PyExc_OSError);
        goto error;
    }

    Py_DECREF(py_cpu_seq);
    Py_RETURN_NONE;

error:
    if (py_cpu_seq != NULL)
        Py_DECREF(py_cpu_seq);
    return NULL;
}
#endif  /* PSUTIL_HAVE_CPU_AFFINITY */


/*
 * Return currently connected users as a list of tuples.
 */
static PyObject *
psutil_users(PyObject *self, PyObject *args) {
    struct utmp *ut;
    PyObject *py_retlist = PyList_New(0);
    PyObject *py_tuple = NULL;
    PyObject *py_username = NULL;
    PyObject *py_tty = NULL;
    PyObject *py_hostname = NULL;
    PyObject *py_user_proc = NULL;

    if (py_retlist == NULL)
        return NULL;
    setutent();
    while (NULL != (ut = getutent())) {
        py_tuple = NULL;
        py_user_proc = NULL;
        if (ut->ut_type == USER_PROCESS)
            py_user_proc = Py_True;
        else
            py_user_proc = Py_False;
        py_username = PyUnicode_DecodeFSDefault(ut->ut_user);
        if (! py_username)
            goto error;
        py_tty = PyUnicode_DecodeFSDefault(ut->ut_line);
        if (! py_tty)
            goto error;
        py_hostname = PyUnicode_DecodeFSDefault(ut->ut_host);
        if (! py_hostname)
            goto error;

        py_tuple = Py_BuildValue(
            "OOOfO" _Py_PARSE_PID,
            py_username,              // username
            py_tty,                   // tty
            py_hostname,              // hostname
            (float)ut->ut_tv.tv_sec,  // tstamp
            py_user_proc,             // (bool) user process
            ut->ut_pid                // process id
        );
        if (! py_tuple)
            goto error;
        if (PyList_Append(py_retlist, py_tuple))
            goto error;
        Py_CLEAR(py_username);
        Py_CLEAR(py_tty);
        Py_CLEAR(py_hostname);
        Py_CLEAR(py_tuple);
    }
    endutent();
    return py_retlist;

error:
    Py_XDECREF(py_username);
    Py_XDECREF(py_tty);
    Py_XDECREF(py_hostname);
    Py_XDECREF(py_tuple);
    Py_DECREF(py_retlist);
    endutent();
    return NULL;
}


/*
 * Return stats about a particular network
 * interface.  References:
 * https://github.com/dpaleino/wicd/blob/master/wicd/backends/be-ioctl.py
 * http://www.i-scream.org/libstatgrab/
 */
static PyObject*
psutil_net_if_duplex_speed(PyObject* self, PyObject* args) {
    char *nic_name;
    int sock = 0;
    int ret;
    int duplex;
    int speed;
    struct ifreq ifr;
    struct ethtool_cmd ethcmd;
    PyObject *py_retlist = NULL;

    if (! PyArg_ParseTuple(args, "s", &nic_name))
        return NULL;

    sock = socket(AF_INET, SOCK_DGRAM, 0);
    if (sock == -1)
        return PyErr_SetFromOSErrnoWithSyscall("socket()");
    PSUTIL_STRNCPY(ifr.ifr_name, nic_name, sizeof(ifr.ifr_name));

    // duplex and speed
    memset(&ethcmd, 0, sizeof ethcmd);
    ethcmd.cmd = ETHTOOL_GSET;
    ifr.ifr_data = (void *)&ethcmd;
    ret = ioctl(sock, SIOCETHTOOL, &ifr);

    if (ret != -1) {
        duplex = ethcmd.duplex;
        speed = ethcmd.speed;
    }
    else {
        if ((errno == EOPNOTSUPP) || (errno == EINVAL)) {
            // EOPNOTSUPP may occur in case of wi-fi cards.
            // For EINVAL see:
            // https://github.com/giampaolo/psutil/issues/797
            //     #issuecomment-202999532
            duplex = DUPLEX_UNKNOWN;
            speed = 0;
        }
        else {
            PyErr_SetFromOSErrnoWithSyscall("ioctl(SIOCETHTOOL)");
            goto error;
        }
    }

    py_retlist = Py_BuildValue("[ii]", duplex, speed);
    if (!py_retlist)
        goto error;
    close(sock);
    return py_retlist;

error:
    if (sock != -1)
        close(sock);
    return NULL;
}


/*
 * Return L1/2/3 CPU cache sizes.
 */
static PyObject*
psutil_cpu_caches(PyObject* self, PyObject* args) {
    long l1i = -1;
    long l1d = -1;
    long l2 = -1;
    long l3 = -1;

#ifdef _SC_LEVEL1_ICACHE_SIZE
    l1i = sysconf(_SC_LEVEL1_ICACHE_SIZE);
#endif
#ifdef _SC_LEVEL1_DCACHE_SIZE
    l1d = sysconf(_SC_LEVEL1_DCACHE_SIZE);
#endif
#ifdef _SC_LEVEL2_CACHE_SIZE
    l2 = sysconf(_SC_LEVEL2_CACHE_SIZE);
#endif
#ifdef _SC_LEVEL3_CACHE_SIZE
    l3 = sysconf(_SC_LEVEL3_CACHE_SIZE);
#endif
    return Py_BuildValue("llll", l1i, l1d, l2, l3);
}


/*
 * Module init.
 */

static PyMethodDef mod_methods[] = {
    // --- per-process functions

#if PSUTIL_HAVE_IOPRIO
    {"proc_ioprio_get", psutil_proc_ioprio_get, METH_VARARGS},
    {"proc_ioprio_set", psutil_proc_ioprio_set, METH_VARARGS},
#endif
#ifdef PSUTIL_HAVE_CPU_AFFINITY
    {"proc_cpu_affinity_get", psutil_proc_cpu_affinity_get, METH_VARARGS},
    {"proc_cpu_affinity_set", psutil_proc_cpu_affinity_set, METH_VARARGS},
#endif
    // --- system related functions
<<<<<<< HEAD

    {"disk_partitions", psutil_disk_partitions, METH_VARARGS,
     "Return disk mounted partitions as a list of tuples including "
     "device, mount point and filesystem type"},
    {"users", psutil_users, METH_VARARGS,
     "Return currently connected users as a list of tuples"},
    {"net_if_duplex_speed", psutil_net_if_duplex_speed, METH_VARARGS,
     "Return duplex and speed info about a NIC"},
    {"cpu_caches", psutil_cpu_caches, METH_VARARGS,
     "Return L1/2/3 CPU caches"},
=======
    {"disk_partitions", psutil_disk_partitions, METH_VARARGS},
    {"users", psutil_users, METH_VARARGS},
    {"net_if_duplex_speed", psutil_net_if_duplex_speed, METH_VARARGS},
>>>>>>> e5a19dec

    // --- linux specific
    {"linux_sysinfo", psutil_linux_sysinfo, METH_VARARGS},
    // --- others
    {"set_debug", psutil_set_debug, METH_VARARGS},

    {NULL, NULL, 0, NULL}
};


#if PY_MAJOR_VERSION >= 3
    #define INITERR return NULL

    static struct PyModuleDef moduledef = {
        PyModuleDef_HEAD_INIT,
        "_psutil_linux",
        NULL,
        -1,
        mod_methods,
        NULL,
        NULL,
        NULL,
        NULL
    };

    PyObject *PyInit__psutil_linux(void)
#else  /* PY_MAJOR_VERSION */
    #define INITERR return

    void init_psutil_linux(void)
#endif  /* PY_MAJOR_VERSION */
{
#if PY_MAJOR_VERSION >= 3
    PyObject *mod = PyModule_Create(&moduledef);
#else
    PyObject *mod = Py_InitModule("_psutil_linux", mod_methods);
#endif
    if (mod == NULL)
        INITERR;

    if (PyModule_AddIntConstant(mod, "version", PSUTIL_VERSION)) INITERR;
    if (PyModule_AddIntConstant(mod, "DUPLEX_HALF", DUPLEX_HALF)) INITERR;
    if (PyModule_AddIntConstant(mod, "DUPLEX_FULL", DUPLEX_FULL)) INITERR;
    if (PyModule_AddIntConstant(mod, "DUPLEX_UNKNOWN", DUPLEX_UNKNOWN)) INITERR;

    psutil_setup();

    if (mod == NULL)
        INITERR;
#if PY_MAJOR_VERSION >= 3
    return mod;
#endif
}<|MERGE_RESOLUTION|>--- conflicted
+++ resolved
@@ -510,22 +510,10 @@
     {"proc_cpu_affinity_set", psutil_proc_cpu_affinity_set, METH_VARARGS},
 #endif
     // --- system related functions
-<<<<<<< HEAD
-
-    {"disk_partitions", psutil_disk_partitions, METH_VARARGS,
-     "Return disk mounted partitions as a list of tuples including "
-     "device, mount point and filesystem type"},
-    {"users", psutil_users, METH_VARARGS,
-     "Return currently connected users as a list of tuples"},
-    {"net_if_duplex_speed", psutil_net_if_duplex_speed, METH_VARARGS,
-     "Return duplex and speed info about a NIC"},
-    {"cpu_caches", psutil_cpu_caches, METH_VARARGS,
-     "Return L1/2/3 CPU caches"},
-=======
     {"disk_partitions", psutil_disk_partitions, METH_VARARGS},
     {"users", psutil_users, METH_VARARGS},
     {"net_if_duplex_speed", psutil_net_if_duplex_speed, METH_VARARGS},
->>>>>>> e5a19dec
+    {"cpu_caches", psutil_cpu_caches, METH_VARARGS},
 
     // --- linux specific
     {"linux_sysinfo", psutil_linux_sysinfo, METH_VARARGS},
