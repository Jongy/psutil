/*
 * Copyright (c) 2009, Giampaolo Rodola', Landry Breuil.
 * All rights reserved.
 * Use of this source code is governed by a BSD-style license that can be
 * found in the LICENSE file.
 */

#include <Python.h>
#include <sys/sysctl.h>
#include <sys/sched.h>  // for CPUSTATES & CP_*


PyObject *
psutil_per_cpu_times(PyObject *self, PyObject *args) {
    int mib[3];
    int ncpu;
    size_t len;
    size_t size;
    int i;
    PyObject *py_retlist = PyList_New(0);
    PyObject *py_cputime = NULL;

    if (py_retlist == NULL)
        return NULL;

    // retrieve the number of cpus
    mib[0] = CTL_HW;
    mib[1] = HW_NCPU;
    len = sizeof(ncpu);
    if (sysctl(mib, 2, &ncpu, &len, NULL, 0) == -1) {
        PyErr_SetFromErrno(PyExc_OSError);
        goto error;
    }
    uint64_t cpu_time[CPUSTATES];

    for (i = 0; i < ncpu; i++) {
        mib[0] = CTL_KERN;
        mib[1] = KERN_CPTIME2;
        mib[2] = i;
        size = sizeof(cpu_time);
        if (sysctl(mib, 3, &cpu_time, &size, NULL, 0) == -1) {
            PyErr_SetFromErrno(PyExc_OSError);
            return NULL;
        }

        py_cputime = Py_BuildValue(
            "(ddddd)",
            (double)cpu_time[CP_USER] / CLOCKS_PER_SEC,
            (double)cpu_time[CP_NICE] / CLOCKS_PER_SEC,
            (double)cpu_time[CP_SYS] / CLOCKS_PER_SEC,
            (double)cpu_time[CP_IDLE] / CLOCKS_PER_SEC,
            (double)cpu_time[CP_INTR] / CLOCKS_PER_SEC);
        if (!py_cputime)
            goto error;
        if (PyList_Append(py_retlist, py_cputime))
            goto error;
        Py_DECREF(py_cputime);
    }

    return py_retlist;

error:
    Py_XDECREF(py_cputime);
    Py_DECREF(py_retlist);
    return NULL;
}


PyObject *
psutil_cpu_stats(PyObject *self, PyObject *args) {
    size_t size;
    struct uvmexp uv;
    int uvmexp_mib[] = {CTL_VM, VM_UVMEXP};

    size = sizeof(uv);
    if (sysctl(uvmexp_mib, 2, &uv, &size, NULL, 0) < 0) {
        PyErr_SetFromErrno(PyExc_OSError);
        return NULL;
    }

    return Py_BuildValue(
        "IIIIIII",
        uv.swtch,  // ctx switches
        uv.intrs,  // interrupts - XXX always 0, will be determined via /proc
        uv.softs,  // soft interrupts
        uv.syscalls,  // syscalls - XXX always 0
        uv.traps,  // traps
        uv.faults,  // faults
        uv.forks  // forks
    );
}


PyObject *
<<<<<<< HEAD
psutil_cpu_vendor(PyObject *self, PyObject *args) {
    int mib[2];
    char vendor[128];
    size_t size = sizeof(vendor);

    mib[0] = CTL_HW;
    mib[1] = HW_VENDOR;
    if (sysctl(mib, 2, vendor, &size, NULL, 0) < 0) {
        PyErr_SetFromErrno(PyExc_OSError);
        return NULL;
    }
    return Py_BuildValue("s", vendor);
=======
psutil_cpu_freq(PyObject *self, PyObject *args) {
    int freq;
    size_t size;
    int mib[2] = {CTL_HW, HW_CPUSPEED};

    // On VirtualBox I get "sysctl hw.cpuspeed=2593" (never changing),
    // which appears to be expressed in Mhz.
    size = sizeof(freq);
    if (sysctl(mib, 2, &freq, &size, NULL, 0) < 0) {
        PyErr_SetFromErrno(PyExc_OSError);
        return NULL;
    }

    return Py_BuildValue("i", freq);
>>>>>>> 98b49486
}<|MERGE_RESOLUTION|>--- conflicted
+++ resolved
@@ -92,20 +92,6 @@
 
 
 PyObject *
-<<<<<<< HEAD
-psutil_cpu_vendor(PyObject *self, PyObject *args) {
-    int mib[2];
-    char vendor[128];
-    size_t size = sizeof(vendor);
-
-    mib[0] = CTL_HW;
-    mib[1] = HW_VENDOR;
-    if (sysctl(mib, 2, vendor, &size, NULL, 0) < 0) {
-        PyErr_SetFromErrno(PyExc_OSError);
-        return NULL;
-    }
-    return Py_BuildValue("s", vendor);
-=======
 psutil_cpu_freq(PyObject *self, PyObject *args) {
     int freq;
     size_t size;
@@ -120,5 +106,20 @@
     }
 
     return Py_BuildValue("i", freq);
->>>>>>> 98b49486
+}
+
+
+PyObject *
+psutil_cpu_vendor(PyObject *self, PyObject *args) {
+    int mib[2];
+    char vendor[128];
+    size_t size = sizeof(vendor);
+
+    mib[0] = CTL_HW;
+    mib[1] = HW_VENDOR;
+    if (sysctl(mib, 2, vendor, &size, NULL, 0) < 0) {
+        PyErr_SetFromErrno(PyExc_OSError);
+        return NULL;
+    }
+    return Py_BuildValue("s", vendor);
 }