--- conflicted
+++ resolved
@@ -22,11 +22,8 @@
 #include <Psapi.h>  // memory_info(), memory_maps()
 #include <signal.h>
 #include <tlhelp32.h>  // threads(), PROCESSENTRY32
-<<<<<<< HEAD
 #include <wtsapi32.h>  // users()
 #include <malloc.h>
-=======
->>>>>>> 95db8bb9
 
 // Link with Iphlpapi.lib
 #pragma comment(lib, "IPHLPAPI.lib")
