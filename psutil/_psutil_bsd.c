/*
 * Copyright (c) 2009, Giampaolo Rodola', Landry Breuil (OpenBSD).
 * All rights reserved.
 * Use of this source code is governed by a BSD-style license that can be
 * found in the LICENSE file.
 *
 * Platform-specific module methods for FreeBSD and OpenBSD.

 * OpenBSD references:
 * - OpenBSD source code: https://github.com/openbsd/src
 *
 * OpenBSD / NetBSD: missing APIs compared to FreeBSD implementation:
 * - psutil.net_connections()
 * - psutil.Process.get/set_cpu_affinity()  (not supported natively)
 * - psutil.Process.memory_maps()
 */

#if defined(PSUTIL_NETBSD)
    #define _KMEMUSER
#endif

#include <Python.h>
#include <assert.h>
#include <errno.h>
#include <stdlib.h>
#include <stdio.h>
#include <signal.h>
#include <fcntl.h>
#include <paths.h>
#include <sys/types.h>
#include <sys/param.h>
#include <sys/sysctl.h>
#if !defined(__NetBSD__)
    #include <sys/user.h>
#endif
#include <sys/proc.h>
#include <sys/file.h>
#include <sys/socket.h>
#include <net/route.h>
#include <sys/socketvar.h>    // for struct xsocket
#include <sys/un.h>
#include <sys/unpcb.h>
// for xinpcb struct
#include <netinet/in.h>
#include <netinet/in_systm.h>
#include <netinet/ip.h>
#include <netinet/in_pcb.h>
#include <netinet/tcp.h>
#include <netinet/tcp_timer.h>
#include <netinet/ip_var.h>
#include <netinet/tcp_var.h>   // for struct xtcpcb
#include <netinet/tcp_fsm.h>   // for TCP connection states
#include <arpa/inet.h>         // for inet_ntop()
#include <sys/mount.h>
#include <net/if.h>       // net io counters
#include <net/if_dl.h>
#include <net/route.h>
#include <netinet/in.h>   // process open files/connections
#include <sys/un.h>
#include <kvm.h>

#include "_psutil_common.h"
#include "_psutil_posix.h"

#ifdef PSUTIL_FREEBSD
    #include "arch/freebsd/cpu.h"
    #include "arch/freebsd/specific.h"
    #include "arch/freebsd/sys_socks.h"
    #include "arch/freebsd/proc_socks.h"

    #include <net/if_media.h>
    #include <devstat.h>  // get io counters
    #include <libutil.h>  // process open files, shared libs (kinfo_getvmmap)
    #if __FreeBSD_version < 900000
        #include <utmp.h>  // system users
    #else
        #include <utmpx.h>
    #endif
#elif PSUTIL_OPENBSD
    #include "arch/openbsd/cpu.h"
    #include "arch/openbsd/disk.h"
    #include "arch/openbsd/mem.h"
    #include "arch/openbsd/proc.h"

    #include <utmp.h>
    #include <sys/vnode.h>  // for VREG
    #define _KERNEL  // for DTYPE_VNODE
    #include <sys/file.h>
    #undef _KERNEL
    #include <sys/sched.h>  // for CPUSTATES & CP_*
#elif PSUTIL_NETBSD
    #include "arch/netbsd/specific.h"
    #include "arch/netbsd/socks.h"

    #include <utmpx.h>
    #include <sys/vnode.h>  // for VREG
    #include <sys/sched.h>  // for CPUSTATES & CP_*
    #ifndef DTYPE_VNODE
        #define DTYPE_VNODE 1
    #endif
#endif


// convert a timeval struct to a double
#define PSUTIL_TV2DOUBLE(t) ((t).tv_sec + (t).tv_usec / 1000000.0)

#ifdef PSUTIL_FREEBSD
    // convert a bintime struct to milliseconds
    #define PSUTIL_BT2MSEC(bt) (bt.sec * 1000 + (((uint64_t) 1000000000 * \
                           (uint32_t) (bt.frac >> 32) ) >> 32 ) / 1000000)
#endif

#if defined(PSUTIL_OPENBSD) || defined (PSUTIL_NETBSD)
    #define PSUTIL_KPT2DOUBLE(t) (t ## _sec + t ## _usec / 1000000.0)
#endif


/*
 * Return a Python list of all the PIDs running on the system.
 */
static PyObject *
psutil_pids(PyObject *self, PyObject *args) {
    kinfo_proc *proclist = NULL;
    kinfo_proc *orig_address = NULL;
    size_t num_processes;
    size_t idx;
    PyObject *py_retlist = PyList_New(0);
    PyObject *py_pid = NULL;

    if (py_retlist == NULL)
        return NULL;

    if (psutil_get_proc_list(&proclist, &num_processes) != 0)
        goto error;

    if (num_processes > 0) {
        orig_address = proclist; // save so we can free it after we're done
        for (idx = 0; idx < num_processes; idx++) {
#ifdef PSUTIL_FREEBSD
            py_pid = PyLong_FromPid(proclist->ki_pid);
#elif defined(PSUTIL_OPENBSD) || defined(PSUTIL_NETBSD)
            py_pid = PyLong_FromPid(proclist->p_pid);
#endif
            if (!py_pid)
                goto error;
            if (PyList_Append(py_retlist, py_pid))
                goto error;
            Py_CLEAR(py_pid);
            proclist++;
        }
        free(orig_address);
    }

    return py_retlist;

error:
    Py_XDECREF(py_pid);
    Py_DECREF(py_retlist);
    if (orig_address != NULL)
        free(orig_address);
    return NULL;
}


/*
 * Return a Python float indicating the system boot time expressed in
 * seconds since the epoch.
 */
static PyObject *
psutil_boot_time(PyObject *self, PyObject *args) {
    // fetch sysctl "kern.boottime"
    static int request[2] = { CTL_KERN, KERN_BOOTTIME };
    struct timeval boottime;
    size_t len = sizeof(boottime);

    if (sysctl(request, 2, &boottime, &len, NULL, 0) == -1)
        return PyErr_SetFromErrno(PyExc_OSError);
    return Py_BuildValue("d", (double)boottime.tv_sec);
}


/*
 * Collect different info about a process in one shot and return
 * them as a big Python tuple.
 */
static PyObject *
psutil_proc_oneshot_info(PyObject *self, PyObject *args) {
    pid_t pid;
    long rss;
    long vms;
    long memtext;
    long memdata;
    long memstack;
    int oncpu;
    kinfo_proc kp;
    long pagesize = psutil_getpagesize();
    char str[1000];
    PyObject *py_name;
    PyObject *py_ppid;
    PyObject *py_retlist;

    if (! PyArg_ParseTuple(args, _Py_PARSE_PID, &pid))
        return NULL;
    if (psutil_kinfo_proc(pid, &kp) == -1)
        return NULL;

    // Process
#ifdef PSUTIL_FREEBSD
    sprintf(str, "%s", kp.ki_comm);
#elif defined(PSUTIL_OPENBSD) || defined(PSUTIL_NETBSD)
    sprintf(str, "%s", kp.p_comm);
#endif
    py_name = PyUnicode_DecodeFSDefault(str);
    if (! py_name) {
        // Likely a decoding error. We don't want to fail the whole
        // operation. The python module may retry with proc_name().
        PyErr_Clear();
        py_name = Py_None;
    }
    // Py_INCREF(py_name);

    // Calculate memory.
#ifdef PSUTIL_FREEBSD
    rss = (long)kp.ki_rssize * pagesize;
    vms = (long)kp.ki_size;
    memtext = (long)kp.ki_tsize * pagesize;
    memdata = (long)kp.ki_dsize * pagesize;
    memstack = (long)kp.ki_ssize * pagesize;
#else
    rss = (long)kp.p_vm_rssize * pagesize;
    #ifdef PSUTIL_OPENBSD
        // VMS, this is how ps determines it on OpenBSD:
        // https://github.com/openbsd/src/blob/
        //     588f7f8c69786211f2d16865c552afb91b1c7cba/bin/ps/print.c#L505
        vms = (long)(kp.p_vm_dsize + kp.p_vm_ssize + kp.p_vm_tsize) * pagesize;
    #elif PSUTIL_NETBSD
        // VMS, this is how top determines it on NetBSD:
        // https://github.com/IIJ-NetBSD/netbsd-src/blob/master/external/
        //     bsd/top/dist/machine/m_netbsd.c
        vms = (long)kp.p_vm_msize * pagesize;
    #endif
        memtext = (long)kp.p_vm_tsize * pagesize;
        memdata = (long)kp.p_vm_dsize * pagesize;
        memstack = (long)kp.p_vm_ssize * pagesize;
#endif

#ifdef PSUTIL_FREEBSD
    // what CPU we're on; top was used as an example:
    // https://svnweb.freebsd.org/base/head/usr.bin/top/machine.c?
    //     view=markup&pathrev=273835
    // XXX - note: for "intr" PID this is -1.
    if (kp.ki_stat == SRUN && kp.ki_oncpu != NOCPU)
        oncpu = kp.ki_oncpu;
    else
        oncpu = kp.ki_lastcpu;
#else
    // On Net/OpenBSD we have kp.p_cpuid but it appears it's always
    // set to KI_NOCPU. Even if it's not, ki_lastcpu does not exist
    // so there's no way to determine where "sleeping" processes
    // were. Not supported.
    oncpu = -1;
#endif

#ifdef PSUTIL_FREEBSD
    py_ppid = PyLong_FromPid(kp.ki_ppid);
#elif defined(PSUTIL_OPENBSD) || defined(PSUTIL_NETBSD)
    py_ppid = PyLong_FromPid(kp.p_ppid);
#else
    py_ppid = Py_BuildfValue(-1);
#endif
    if (! py_ppid)
        return NULL;

    // Return a single big tuple with all process info.
    py_retlist = Py_BuildValue(
#if defined(__FreeBSD_version) && __FreeBSD_version >= 1200031
        "(OillllllLdllllddddlllllbO)",
#else
        "(OillllllidllllddddlllllbO)",
#endif
#ifdef PSUTIL_FREEBSD
        py_ppid,                         // (pid_t) ppid
        (int)kp.ki_stat,                 // (int) status
        // UIDs
        (long)kp.ki_ruid,                // (long) real uid
        (long)kp.ki_uid,                 // (long) effective uid
        (long)kp.ki_svuid,               // (long) saved uid
        // GIDs
        (long)kp.ki_rgid,                // (long) real gid
        (long)kp.ki_groups[0],           // (long) effective gid
        (long)kp.ki_svuid,               // (long) saved gid
        //
        kp.ki_tdev,                      // (int or long long) tty nr
        PSUTIL_TV2DOUBLE(kp.ki_start),   // (double) create time
        // ctx switches
        kp.ki_rusage.ru_nvcsw,           // (long) ctx switches (voluntary)
        kp.ki_rusage.ru_nivcsw,          // (long) ctx switches (unvoluntary)
        // IO count
        kp.ki_rusage.ru_inblock,         // (long) read io count
        kp.ki_rusage.ru_oublock,         // (long) write io count
        // CPU times: convert from micro seconds to seconds.
        PSUTIL_TV2DOUBLE(kp.ki_rusage.ru_utime),     // (double) user time
        PSUTIL_TV2DOUBLE(kp.ki_rusage.ru_stime),     // (double) sys time
        PSUTIL_TV2DOUBLE(kp.ki_rusage_ch.ru_utime),  // (double) children utime
        PSUTIL_TV2DOUBLE(kp.ki_rusage_ch.ru_stime),  // (double) children stime
        // memory
        rss,                              // (long) rss
        vms,                              // (long) vms
        memtext,                          // (long) mem text
        memdata,                          // (long) mem data
        memstack,                         // (long) mem stack
        // others
        oncpu,                            // (int) the CPU we are on
#elif defined(PSUTIL_OPENBSD) || defined(PSUTIL_NETBSD)
        py_ppid,                         // (pid_t) ppid
        (int)kp.p_stat,                  // (int) status
        // UIDs
        (long)kp.p_ruid,                 // (long) real uid
        (long)kp.p_uid,                  // (long) effective uid
        (long)kp.p_svuid,                // (long) saved uid
        // GIDs
        (long)kp.p_rgid,                 // (long) real gid
        (long)kp.p_groups[0],            // (long) effective gid
        (long)kp.p_svuid,                // (long) saved gid
        //
        kp.p_tdev,                       // (int) tty nr
        PSUTIL_KPT2DOUBLE(kp.p_ustart),  // (double) create time
        // ctx switches
        kp.p_uru_nvcsw,                  // (long) ctx switches (voluntary)
        kp.p_uru_nivcsw,                 // (long) ctx switches (unvoluntary)
        // IO count
        kp.p_uru_inblock,                // (long) read io count
        kp.p_uru_oublock,                // (long) write io count
        // CPU times: convert from micro seconds to seconds.
        PSUTIL_KPT2DOUBLE(kp.p_uutime),  // (double) user time
        PSUTIL_KPT2DOUBLE(kp.p_ustime),  // (double) sys time
        // OpenBSD and NetBSD provide children user + system times summed
        // together (no distinction).
        kp.p_uctime_sec + kp.p_uctime_usec / 1000000.0,  // (double) ch utime
        kp.p_uctime_sec + kp.p_uctime_usec / 1000000.0,  // (double) ch stime
        // memory
        rss,                              // (long) rss
        vms,                              // (long) vms
        memtext,                          // (long) mem text
        memdata,                          // (long) mem data
        memstack,                         // (long) mem stack
        // others
        oncpu,                            // (int) the CPU we are on
#endif
        py_name                           // (pystr) name
    );

    Py_DECREF(py_name);
    Py_DECREF(py_ppid);
    return py_retlist;
}


/*
 * Return process name from kinfo_proc as a Python string.
 */
static PyObject *
psutil_proc_name(PyObject *self, PyObject *args) {
    pid_t pid;
    kinfo_proc kp;
    char str[1000];

    if (! PyArg_ParseTuple(args, _Py_PARSE_PID, &pid))
        return NULL;
    if (psutil_kinfo_proc(pid, &kp) == -1)
        return NULL;

#ifdef PSUTIL_FREEBSD
    sprintf(str, "%s", kp.ki_comm);
#elif defined(PSUTIL_OPENBSD) || defined(PSUTIL_NETBSD)
    sprintf(str, "%s", kp.p_comm);
#endif
    return PyUnicode_DecodeFSDefault(str);
}


/*
 * Return process cmdline as a Python list of cmdline arguments.
 */
static PyObject *
psutil_proc_cmdline(PyObject *self, PyObject *args) {
    pid_t pid;
    PyObject *py_retlist = NULL;

    if (! PyArg_ParseTuple(args, _Py_PARSE_PID, &pid))
        return NULL;
    py_retlist = psutil_get_cmdline(pid);
    if (py_retlist == NULL)
        return NULL;
    return Py_BuildValue("N", py_retlist);
}


/*
 * Return process environment as a Python dictionary
 */
PyObject *
psutil_proc_environ(PyObject *self, PyObject *args) {
    int i, cnt = -1;
    long pid;
    char *s, **envs, errbuf[_POSIX2_LINE_MAX];
    PyObject *py_value=NULL, *py_retdict=NULL;
    kvm_t *kd;
#ifdef PSUTIL_NETBSD
    struct kinfo_proc2 *p;
#else
    struct kinfo_proc *p;
#endif

    if (!PyArg_ParseTuple(args, "l", &pid))
        return NULL;

#if defined(PSUTIL_FREEBSD)
    kd = kvm_openfiles(NULL, "/dev/null", NULL, 0, errbuf);
#else
    kd = kvm_openfiles(NULL, NULL, NULL, KVM_NO_FILES, errbuf);
#endif
    if (!kd) {
        convert_kvm_err("kvm_openfiles", errbuf);
        return NULL;
    }

    py_retdict = PyDict_New();
    if (!py_retdict)
        goto error;

#if defined(PSUTIL_FREEBSD)
    p = kvm_getprocs(kd, KERN_PROC_PID, pid, &cnt);
#elif defined(PSUTIL_OPENBSD)
    p = kvm_getprocs(kd, KERN_PROC_PID, pid, sizeof(*p), &cnt);
#elif defined(PSUTIL_NETBSD)
    p = kvm_getproc2(kd, KERN_PROC_PID, pid, sizeof(*p), &cnt);
#endif
    if (!p) {
        NoSuchProcess("kvm_getprocs");
        goto error;
    }
    if (cnt <= 0) {
        NoSuchProcess(cnt < 0 ? kvm_geterr(kd) : "kvm_getprocs: cnt==0");
        goto error;
    }

    // On *BSD kernels there are a few kernel-only system processes without an
    // environment (See e.g. "procstat -e 0 | 1 | 2 ..." on FreeBSD.)
    // Some system process have no stats attached at all
    // (they are marked with P_SYSTEM.)
    // On FreeBSD, it's possible that the process is swapped or paged out,
    // then there no access to the environ stored in the process' user area.
    // On NetBSD, we cannot call kvm_getenvv2() for a zombie process.
    // To make unittest suite happy, return an empty environment.
#if defined(PSUTIL_FREEBSD)
#if (defined(__FreeBSD_version) && __FreeBSD_version >= 700000)
    if (!((p)->ki_flag & P_INMEM) || ((p)->ki_flag & P_SYSTEM)) {
#else
    if ((p)->ki_flag & P_SYSTEM) {
#endif
#elif defined(PSUTIL_NETBSD)
    if ((p)->p_stat == SZOMB) {
#elif defined(PSUTIL_OPENBSD)
    if ((p)->p_flag & P_SYSTEM) {
#endif
        kvm_close(kd);
        return py_retdict;
    }

#if defined(PSUTIL_NETBSD)
    envs = kvm_getenvv2(kd, p, 0);
#else
    envs = kvm_getenvv(kd, p, 0);
#endif
    if (!envs) {
        // Map to "psutil" general high-level exceptions
        switch (errno) {
            case 0:
                // Process has cleared it's environment, return empty one
                kvm_close(kd);
                return py_retdict;
            case EPERM:
                AccessDenied("kvm_getenvv -> EPERM");
                break;
            case ESRCH:
                NoSuchProcess("kvm_getenvv -> ESRCH");
                break;
#if defined(PSUTIL_FREEBSD)
            case ENOMEM:
                // Unfortunately, under FreeBSD kvm_getenvv() returns
                // failure for certain processes ( e.g. try
                // "sudo procstat -e <pid of your XOrg server>".)
                // Map the error condition to 'AccessDenied'.
                sprintf(errbuf,
                        "kvm_getenvv(pid=%ld, ki_uid=%d) -> ENOMEM",
                        pid, p->ki_uid);
                AccessDenied(errbuf);
                break;
#endif
            default:
                sprintf(errbuf, "kvm_getenvv(pid=%ld)", pid);
                PyErr_SetFromOSErrnoWithSyscall(errbuf);
                break;
        }
        goto error;
    }

    for (i = 0; envs[i] != NULL; i++) {
        s = strchr(envs[i], '=');
        if (!s)
            continue;
        *s++ = 0;
        py_value = PyUnicode_DecodeFSDefault(s);
        if (!py_value)
            goto error;
        if (PyDict_SetItemString(py_retdict, envs[i], py_value)) {
            goto error;
        }
        Py_DECREF(py_value);
    }

    kvm_close(kd);
    return py_retdict;

error:
    Py_XDECREF(py_value);
    Py_XDECREF(py_retdict);
    kvm_close(kd);
    return NULL;
}

/*
 * Return the number of logical CPUs in the system.
 * XXX this could be shared with macOS
 */
static PyObject *
psutil_cpu_count_logical(PyObject *self, PyObject *args) {
    int mib[2];
    int ncpu;
    size_t len;

    mib[0] = CTL_HW;
    mib[1] = HW_NCPU;
    len = sizeof(ncpu);

    if (sysctl(mib, 2, &ncpu, &len, NULL, 0) == -1)
        Py_RETURN_NONE;  // mimic os.cpu_count()
    else
        return Py_BuildValue("i", ncpu);
}


/*
 * Return a Python tuple representing user, kernel and idle CPU times
 */
static PyObject *
psutil_cpu_times(PyObject *self, PyObject *args) {
#ifdef PSUTIL_NETBSD
    u_int64_t cpu_time[CPUSTATES];
#else
    long cpu_time[CPUSTATES];
#endif
    size_t size = sizeof(cpu_time);
    int ret;

#if defined(PSUTIL_FREEBSD) || defined(PSUTIL_NETBSD)
    ret = sysctlbyname("kern.cp_time", &cpu_time, &size, NULL, 0);
#elif PSUTIL_OPENBSD
    int mib[] = {CTL_KERN, KERN_CPTIME};
    ret = sysctl(mib, 2, &cpu_time, &size, NULL, 0);
#endif
    if (ret == -1)
        return PyErr_SetFromErrno(PyExc_OSError);
    return Py_BuildValue("(ddddd)",
                         (double)cpu_time[CP_USER] / CLOCKS_PER_SEC,
                         (double)cpu_time[CP_NICE] / CLOCKS_PER_SEC,
                         (double)cpu_time[CP_SYS] / CLOCKS_PER_SEC,
                         (double)cpu_time[CP_IDLE] / CLOCKS_PER_SEC,
                         (double)cpu_time[CP_INTR] / CLOCKS_PER_SEC
                        );
}


 /*
 * Return files opened by process as a list of (path, fd) tuples.
 * TODO: this is broken as it may report empty paths. 'procstat'
 * utility has the same problem see:
 * https://github.com/giampaolo/psutil/issues/595
 */
#if (defined(__FreeBSD_version) && __FreeBSD_version >= 800000) || PSUTIL_OPENBSD || defined(PSUTIL_NETBSD)
static PyObject *
psutil_proc_open_files(PyObject *self, PyObject *args) {
    pid_t pid;
    int i;
    int cnt;
    int regular;
    int fd;
    char *path;
    struct kinfo_file *freep = NULL;
    struct kinfo_file *kif;
    kinfo_proc kipp;
    PyObject *py_tuple = NULL;
    PyObject *py_path = NULL;
    PyObject *py_retlist = PyList_New(0);

    if (py_retlist == NULL)
        return NULL;
    if (! PyArg_ParseTuple(args, _Py_PARSE_PID, &pid))
        goto error;
    if (psutil_kinfo_proc(pid, &kipp) == -1)
        goto error;

    errno = 0;
    freep = kinfo_getfile(pid, &cnt);
    if (freep == NULL) {
#if !defined(PSUTIL_OPENBSD)
        psutil_raise_for_pid(pid, "kinfo_getfile()");
#endif
        goto error;
    }

    for (i = 0; i < cnt; i++) {
        kif = &freep[i];

#ifdef PSUTIL_FREEBSD
        regular = (kif->kf_type == KF_TYPE_VNODE) && \
            (kif->kf_vnode_type == KF_VTYPE_VREG);
        fd = kif->kf_fd;
        path = kif->kf_path;
#elif PSUTIL_OPENBSD
        regular = (kif->f_type == DTYPE_VNODE) && (kif->v_type == VREG);
        fd = kif->fd_fd;
        // XXX - it appears path is not exposed in the kinfo_file struct.
        path = "";
#elif PSUTIL_NETBSD
        regular = (kif->ki_ftype == DTYPE_VNODE) && (kif->ki_vtype == VREG);
        fd = kif->ki_fd;
        // XXX - it appears path is not exposed in the kinfo_file struct.
        path = "";
#endif
        if (regular == 1) {
            py_path = PyUnicode_DecodeFSDefault(path);
            if (! py_path)
                goto error;
            py_tuple = Py_BuildValue("(Oi)", py_path, fd);
            if (py_tuple == NULL)
                goto error;
            if (PyList_Append(py_retlist, py_tuple))
                goto error;
            Py_CLEAR(py_path);
            Py_CLEAR(py_tuple);
        }
    }
    free(freep);
    return py_retlist;

error:
    Py_XDECREF(py_tuple);
    Py_DECREF(py_retlist);
    if (freep != NULL)
        free(freep);
    return NULL;
}
#endif


/*
 * Return a list of tuples including device, mount point and fs type
 * for all partitions mounted on the system.
 */
static PyObject *
psutil_disk_partitions(PyObject *self, PyObject *args) {
    int num;
    int i;
    long len;
    uint64_t flags;
    char opts[200];
#ifdef PSUTIL_NETBSD
    struct statvfs *fs = NULL;
#else
    struct statfs *fs = NULL;
#endif
    PyObject *py_retlist = PyList_New(0);
    PyObject *py_dev = NULL;
    PyObject *py_mountp = NULL;
    PyObject *py_tuple = NULL;

    if (py_retlist == NULL)
        return NULL;

    // get the number of mount points
    Py_BEGIN_ALLOW_THREADS
#ifdef PSUTIL_NETBSD
    num = getvfsstat(NULL, 0, MNT_NOWAIT);
#else
    num = getfsstat(NULL, 0, MNT_NOWAIT);
#endif
    Py_END_ALLOW_THREADS
    if (num == -1) {
        PyErr_SetFromErrno(PyExc_OSError);
        goto error;
    }

    len = sizeof(*fs) * num;
    fs = malloc(len);
    if (fs == NULL) {
        PyErr_NoMemory();
        goto error;
    }

    Py_BEGIN_ALLOW_THREADS
#ifdef PSUTIL_NETBSD
    num = getvfsstat(fs, len, MNT_NOWAIT);
#else
    num = getfsstat(fs, len, MNT_NOWAIT);
#endif
    Py_END_ALLOW_THREADS
    if (num == -1) {
        PyErr_SetFromErrno(PyExc_OSError);
        goto error;
    }

    for (i = 0; i < num; i++) {
        py_tuple = NULL;
        opts[0] = 0;
#ifdef PSUTIL_NETBSD
        flags = fs[i].f_flag;
#else
        flags = fs[i].f_flags;
#endif

        // see sys/mount.h
        if (flags & MNT_RDONLY)
            strlcat(opts, "ro", sizeof(opts));
        else
            strlcat(opts, "rw", sizeof(opts));
        if (flags & MNT_SYNCHRONOUS)
            strlcat(opts, ",sync", sizeof(opts));
        if (flags & MNT_NOEXEC)
            strlcat(opts, ",noexec", sizeof(opts));
        if (flags & MNT_NOSUID)
            strlcat(opts, ",nosuid", sizeof(opts));
        if (flags & MNT_ASYNC)
            strlcat(opts, ",async", sizeof(opts));
        if (flags & MNT_NOATIME)
            strlcat(opts, ",noatime", sizeof(opts));
        if (flags & MNT_SOFTDEP)
            strlcat(opts, ",softdep", sizeof(opts));
#ifdef PSUTIL_FREEBSD
        if (flags & MNT_UNION)
            strlcat(opts, ",union", sizeof(opts));
        if (flags & MNT_SUIDDIR)
            strlcat(opts, ",suiddir", sizeof(opts));
        if (flags & MNT_SOFTDEP)
            strlcat(opts, ",softdep", sizeof(opts));
        if (flags & MNT_NOSYMFOLLOW)
            strlcat(opts, ",nosymfollow", sizeof(opts));
#ifdef MNT_GJOURNAL
        if (flags & MNT_GJOURNAL)
            strlcat(opts, ",gjournal", sizeof(opts));
#endif
        if (flags & MNT_MULTILABEL)
            strlcat(opts, ",multilabel", sizeof(opts));
        if (flags & MNT_ACLS)
            strlcat(opts, ",acls", sizeof(opts));
        if (flags & MNT_NOCLUSTERR)
            strlcat(opts, ",noclusterr", sizeof(opts));
        if (flags & MNT_NOCLUSTERW)
            strlcat(opts, ",noclusterw", sizeof(opts));
#ifdef MNT_NFS4ACLS
        if (flags & MNT_NFS4ACLS)
            strlcat(opts, ",nfs4acls", sizeof(opts));
#endif
#elif PSUTIL_NETBSD
        if (flags & MNT_NODEV)
            strlcat(opts, ",nodev", sizeof(opts));
        if (flags & MNT_UNION)
            strlcat(opts, ",union", sizeof(opts));
        if (flags & MNT_NOCOREDUMP)
            strlcat(opts, ",nocoredump", sizeof(opts));
#ifdef MNT_RELATIME
        if (flags & MNT_RELATIME)
            strlcat(opts, ",relatime", sizeof(opts));
#endif
        if (flags & MNT_IGNORE)
            strlcat(opts, ",ignore", sizeof(opts));
#ifdef MNT_DISCARD
        if (flags & MNT_DISCARD)
            strlcat(opts, ",discard", sizeof(opts));
#endif
#ifdef MNT_EXTATTR
        if (flags & MNT_EXTATTR)
            strlcat(opts, ",extattr", sizeof(opts));
#endif
        if (flags & MNT_LOG)
            strlcat(opts, ",log", sizeof(opts));
        if (flags & MNT_SYMPERM)
            strlcat(opts, ",symperm", sizeof(opts));
        if (flags & MNT_NODEVMTIME)
            strlcat(opts, ",nodevmtime", sizeof(opts));
#endif
        py_dev = PyUnicode_DecodeFSDefault(fs[i].f_mntfromname);
        if (! py_dev)
            goto error;
        py_mountp = PyUnicode_DecodeFSDefault(fs[i].f_mntonname);
        if (! py_mountp)
            goto error;
        py_tuple = Py_BuildValue("(OOss)",
                                 py_dev,               // device
                                 py_mountp,            // mount point
                                 fs[i].f_fstypename,   // fs type
                                 opts);                // options
        if (!py_tuple)
            goto error;
        if (PyList_Append(py_retlist, py_tuple))
            goto error;
        Py_CLEAR(py_dev);
        Py_CLEAR(py_mountp);
        Py_CLEAR(py_tuple);
    }

    free(fs);
    return py_retlist;

error:
    Py_XDECREF(py_dev);
    Py_XDECREF(py_mountp);
    Py_XDECREF(py_tuple);
    Py_DECREF(py_retlist);
    if (fs != NULL)
        free(fs);
    return NULL;
}


/*
 * Return a Python list of named tuples with overall network I/O information
 */
static PyObject *
psutil_net_io_counters(PyObject *self, PyObject *args) {
    char *buf = NULL, *lim, *next;
    struct if_msghdr *ifm;
    int mib[6];
    size_t len;
    PyObject *py_retdict = PyDict_New();
    PyObject *py_ifc_info = NULL;
    if (py_retdict == NULL)
        return NULL;

    mib[0] = CTL_NET;          // networking subsystem
    mib[1] = PF_ROUTE;         // type of information
    mib[2] = 0;                // protocol (IPPROTO_xxx)
    mib[3] = 0;                // address family
    mib[4] = NET_RT_IFLIST;   // operation
    mib[5] = 0;

    if (sysctl(mib, 6, NULL, &len, NULL, 0) < 0) {
        PyErr_SetFromErrno(PyExc_OSError);
        goto error;
    }

    buf = malloc(len);
    if (buf == NULL) {
        PyErr_NoMemory();
        goto error;
    }

    if (sysctl(mib, 6, buf, &len, NULL, 0) < 0) {
        PyErr_SetFromErrno(PyExc_OSError);
        goto error;
    }

    lim = buf + len;

    for (next = buf; next < lim; ) {
        py_ifc_info = NULL;
        ifm = (struct if_msghdr *)next;
        next += ifm->ifm_msglen;

        if (ifm->ifm_type == RTM_IFINFO) {
            struct if_msghdr *if2m = (struct if_msghdr *)ifm;
            struct sockaddr_dl *sdl = (struct sockaddr_dl *)(if2m + 1);
            char ifc_name[32];

            strncpy(ifc_name, sdl->sdl_data, sdl->sdl_nlen);
            ifc_name[sdl->sdl_nlen] = 0;
            // XXX: ignore usbus interfaces:
            // http://lists.freebsd.org/pipermail/freebsd-current/
            //     2011-October/028752.html
            // 'ifconfig -a' doesn't show them, nor do we.
            if (strncmp(ifc_name, "usbus", 5) == 0)
                continue;

            py_ifc_info = Py_BuildValue("(kkkkkkki)",
                                        if2m->ifm_data.ifi_obytes,
                                        if2m->ifm_data.ifi_ibytes,
                                        if2m->ifm_data.ifi_opackets,
                                        if2m->ifm_data.ifi_ipackets,
                                        if2m->ifm_data.ifi_ierrors,
                                        if2m->ifm_data.ifi_oerrors,
                                        if2m->ifm_data.ifi_iqdrops,
#ifdef _IFI_OQDROPS
                                        if2m->ifm_data.ifi_oqdrops
#else
                                        0
#endif
                                        );
            if (!py_ifc_info)
                goto error;
            if (PyDict_SetItemString(py_retdict, ifc_name, py_ifc_info))
                goto error;
            Py_CLEAR(py_ifc_info);
        }
        else {
            continue;
        }
    }

    free(buf);
    return py_retdict;

error:
    Py_XDECREF(py_ifc_info);
    Py_DECREF(py_retdict);
    if (buf != NULL)
        free(buf);
    return NULL;
}


/*
 * Return currently connected users as a list of tuples.
 */
static PyObject *
psutil_users(PyObject *self, PyObject *args) {
    PyObject *py_retlist = PyList_New(0);
    PyObject *py_username = NULL;
    PyObject *py_tty = NULL;
    PyObject *py_hostname = NULL;
    PyObject *py_tuple = NULL;
    PyObject *py_pid = NULL;

    if (py_retlist == NULL)
        return NULL;

#if (defined(__FreeBSD_version) && (__FreeBSD_version < 900000)) || PSUTIL_OPENBSD
    struct utmp ut;
    FILE *fp;

    Py_BEGIN_ALLOW_THREADS
    fp = fopen(_PATH_UTMP, "r");
    Py_END_ALLOW_THREADS
    if (fp == NULL) {
        PyErr_SetFromErrnoWithFilename(PyExc_OSError, _PATH_UTMP);
        goto error;
    }

    while (fread(&ut, sizeof(ut), 1, fp) == 1) {
        if (*ut.ut_name == '\0')
            continue;
        py_username = PyUnicode_DecodeFSDefault(ut.ut_name);
        if (! py_username)
            goto error;
        py_tty = PyUnicode_DecodeFSDefault(ut.ut_line);
        if (! py_tty)
            goto error;
        py_hostname = PyUnicode_DecodeFSDefault(ut.ut_host);
        if (! py_hostname)
            goto error;
        py_tuple = Py_BuildValue(
            "(OOOfi)",
            py_username,        // username
            py_tty,             // tty
            py_hostname,        // hostname
            (float)ut.ut_time,  // start time
#if defined(PSUTIL_OPENBSD) || (defined(__FreeBSD_version) && __FreeBSD_version < 900000)
            -1                  // process id (set to None later)
#else
            ut.ut_pid           // TODO: use PyLong_FromPid
#endif
        );
        if (!py_tuple) {
            fclose(fp);
            goto error;
        }
        if (PyList_Append(py_retlist, py_tuple)) {
            fclose(fp);
            goto error;
        }
        Py_CLEAR(py_username);
        Py_CLEAR(py_tty);
        Py_CLEAR(py_hostname);
        Py_CLEAR(py_tuple);
    }

    fclose(fp);
#else
    struct utmpx *utx;
    setutxent();
    while ((utx = getutxent()) != NULL) {
        if (utx->ut_type != USER_PROCESS)
            continue;
        py_username = PyUnicode_DecodeFSDefault(utx->ut_user);
        if (! py_username)
            goto error;
        py_tty = PyUnicode_DecodeFSDefault(utx->ut_line);
        if (! py_tty)
            goto error;
        py_hostname = PyUnicode_DecodeFSDefault(utx->ut_host);
        if (! py_hostname)
            goto error;
#ifdef PSUTIL_OPENBSD
        py_pid = Py_BuildValue("i", -1);  // set to None later
#else
        py_pid = PyLong_FromPid(utx->ut_pid);
#endif
        if (! py_pid)
            goto error;

        py_tuple = Py_BuildValue(
            "(OOOfO)",
            py_username,   // username
            py_tty,        // tty
            py_hostname,   // hostname
            (float)utx->ut_tv.tv_sec,  // start time
            py_pid         // process id
        );

        if (!py_tuple) {
            endutxent();
            goto error;
        }
        if (PyList_Append(py_retlist, py_tuple)) {
            endutxent();
            goto error;
        }
        Py_CLEAR(py_username);
        Py_CLEAR(py_tty);
        Py_CLEAR(py_hostname);
        Py_CLEAR(py_tuple);
        Py_CLEAR(py_pid);
    }

    endutxent();
#endif
    return py_retlist;

error:
    Py_XDECREF(py_username);
    Py_XDECREF(py_tty);
    Py_XDECREF(py_hostname);
    Py_XDECREF(py_tuple);
    Py_XDECREF(py_pid);
    Py_DECREF(py_retlist);
    return NULL;
}


/*
 * define the psutil C module methods and initialize the module.
 */
static PyMethodDef mod_methods[] = {
    // --- per-process functions

    {"proc_cmdline", psutil_proc_cmdline, METH_VARARGS},
    {"proc_name", psutil_proc_name, METH_VARARGS},
    {"proc_oneshot_info", psutil_proc_oneshot_info, METH_VARARGS},
    {"proc_threads", psutil_proc_threads, METH_VARARGS},
#if defined(PSUTIL_FREEBSD) || defined(PSUTIL_OPENBSD)
    {"proc_connections", psutil_proc_connections, METH_VARARGS},
#endif
    {"proc_cwd", psutil_proc_cwd, METH_VARARGS},
#if defined(__FreeBSD_version) && __FreeBSD_version >= 800000 || PSUTIL_OPENBSD || defined(PSUTIL_NETBSD)
    {"proc_num_fds", psutil_proc_num_fds, METH_VARARGS},
    {"proc_open_files", psutil_proc_open_files, METH_VARARGS},
#endif
#if defined(PSUTIL_FREEBSD) || defined(PSUTIL_NETBSD)
    {"proc_num_threads", psutil_proc_num_threads, METH_VARARGS},
#endif
#if defined(PSUTIL_FREEBSD)
<<<<<<< HEAD
    {"proc_exe", psutil_proc_exe, METH_VARARGS,
     "Return process pathname executable"},
    {"proc_memory_maps", psutil_proc_memory_maps, METH_VARARGS,
     "Return a list of tuples for every process's memory map"},
    {"proc_cpu_affinity_get", psutil_proc_cpu_affinity_get, METH_VARARGS,
     "Return process CPU affinity."},
    {"proc_cpu_affinity_set", psutil_proc_cpu_affinity_set, METH_VARARGS,
     "Set process CPU affinity."},
    {"proc_getrlimit", psutil_proc_getrlimit, METH_VARARGS,
     "Get process resource limits."},
    {"proc_setrlimit", psutil_proc_setrlimit, METH_VARARGS,
     "Set process resource limits."},
=======
    {"cpu_topology", psutil_cpu_topology, METH_VARARGS},
    {"proc_cpu_affinity_get", psutil_proc_cpu_affinity_get, METH_VARARGS},
    {"proc_cpu_affinity_set", psutil_proc_cpu_affinity_set, METH_VARARGS},
    {"proc_exe", psutil_proc_exe, METH_VARARGS},
    {"proc_getrlimit", psutil_proc_getrlimit, METH_VARARGS},
    {"proc_memory_maps", psutil_proc_memory_maps, METH_VARARGS},
    {"proc_setrlimit", psutil_proc_setrlimit, METH_VARARGS},
>>>>>>> e5a19dec
#endif
    {"proc_environ", psutil_proc_environ, METH_VARARGS},

    // --- system-related functions
    {"boot_time", psutil_boot_time, METH_VARARGS},
    {"cpu_count_logical", psutil_cpu_count_logical, METH_VARARGS},
    {"cpu_stats", psutil_cpu_stats, METH_VARARGS},
    {"cpu_times", psutil_cpu_times, METH_VARARGS},
    {"disk_io_counters", psutil_disk_io_counters, METH_VARARGS},
    {"disk_partitions", psutil_disk_partitions, METH_VARARGS},
    {"net_io_counters", psutil_net_io_counters, METH_VARARGS},
    {"per_cpu_times", psutil_per_cpu_times, METH_VARARGS},
    {"pids", psutil_pids, METH_VARARGS},
    {"swap_mem", psutil_swap_mem, METH_VARARGS},
    {"users", psutil_users, METH_VARARGS},
    {"virtual_mem", psutil_virtual_mem, METH_VARARGS},
#if defined(PSUTIL_FREEBSD) || defined(PSUTIL_OPENBSD)
     {"cpu_freq", psutil_cpu_freq, METH_VARARGS},
#endif
#if defined(PSUTIL_FREEBSD) || defined(PSUTIL_NETBSD)
    {"net_connections", psutil_net_connections, METH_VARARGS},
#endif
#if defined(PSUTIL_FREEBSD)
<<<<<<< HEAD
    {"sensors_battery", psutil_sensors_battery, METH_VARARGS,
     "Return battery information."},
    {"sensors_cpu_temperature", psutil_sensors_cpu_temperature, METH_VARARGS,
     "Return temperature information for a given CPU core number."},
    {"cpu_frequency", psutil_cpu_freq, METH_VARARGS,
     "Return frequency of a given CPU"},
    {"cpu_topology", psutil_cpu_topology, METH_VARARGS,
     "Return CPU topology as an XML string."},
    {"cpu_model", psutil_cpu_model, METH_VARARGS, ""},
=======
    {"sensors_battery", psutil_sensors_battery, METH_VARARGS},
    {"sensors_cpu_temperature", psutil_sensors_cpu_temperature, METH_VARARGS},
>>>>>>> e5a19dec
#endif
#if defined(PSUTIL_NETBSD)
    {"cpu_model", psutil_cpu_model, METH_VARARGS, ""},
#endif
#if defined(PSUTIL_OPENBSD)
    {"cpu_vendor", psutil_cpu_vendor, METH_VARARGS, ""},
    {"cpu_model", psutil_cpu_model, METH_VARARGS, ""},
#endif

    // --- others
    {"set_debug", psutil_set_debug, METH_VARARGS},

    {NULL, NULL, 0, NULL}
};

#if PY_MAJOR_VERSION >= 3
    #define INITERR return NULL

    static struct PyModuleDef moduledef = {
        PyModuleDef_HEAD_INIT,
        "_psutil_bsd",
        NULL,
        -1,
        mod_methods,
        NULL,
        NULL,
        NULL,
        NULL
    };

    PyObject *PyInit__psutil_bsd(void)
#else  /* PY_MAJOR_VERSION */
    #define INITERR return

    void init_psutil_bsd(void)
#endif  /* PY_MAJOR_VERSION */
{
    PyObject *v;
#if PY_MAJOR_VERSION >= 3
    PyObject *mod = PyModule_Create(&moduledef);
#else
    PyObject *mod = Py_InitModule("_psutil_bsd", mod_methods);
#endif
    if (mod == NULL)
        INITERR;

    if (PyModule_AddIntConstant(mod, "version", PSUTIL_VERSION)) INITERR;
    // process status constants

#ifdef PSUTIL_FREEBSD
    if (PyModule_AddIntConstant(mod, "SIDL", SIDL)) INITERR;
    if (PyModule_AddIntConstant(mod, "SRUN", SRUN)) INITERR;
    if (PyModule_AddIntConstant(mod, "SSLEEP", SSLEEP)) INITERR;
    if (PyModule_AddIntConstant(mod, "SSTOP", SSTOP)) INITERR;
    if (PyModule_AddIntConstant(mod, "SZOMB", SZOMB)) INITERR;
    if (PyModule_AddIntConstant(mod, "SWAIT", SWAIT)) INITERR;
    if (PyModule_AddIntConstant(mod, "SLOCK", SLOCK)) INITERR;
#elif  PSUTIL_OPENBSD
    if (PyModule_AddIntConstant(mod, "SIDL", SIDL)) INITERR;
    if (PyModule_AddIntConstant(mod, "SRUN", SRUN)) INITERR;
    if (PyModule_AddIntConstant(mod, "SSLEEP", SSLEEP)) INITERR;
    if (PyModule_AddIntConstant(mod, "SSTOP", SSTOP)) INITERR;
    if (PyModule_AddIntConstant(mod, "SZOMB", SZOMB)) INITERR; // unused
    if (PyModule_AddIntConstant(mod, "SDEAD", SDEAD)) INITERR;
    if (PyModule_AddIntConstant(mod, "SONPROC", SONPROC)) INITERR;
#elif defined(PSUTIL_NETBSD)
    if (PyModule_AddIntConstant(mod, "SIDL", LSIDL)) INITERR;
    if (PyModule_AddIntConstant(mod, "SRUN", LSRUN)) INITERR;
    if (PyModule_AddIntConstant(mod, "SSLEEP", LSSLEEP)) INITERR;
    if (PyModule_AddIntConstant(mod, "SSTOP", LSSTOP)) INITERR;
    if (PyModule_AddIntConstant(mod, "SZOMB", LSZOMB)) INITERR;
#if __NetBSD_Version__ < 500000000
    if (PyModule_AddIntConstant(mod, "SDEAD", LSDEAD)) INITERR;
#endif
    if (PyModule_AddIntConstant(mod, "SONPROC", LSONPROC)) INITERR;
    // unique to NetBSD
    if (PyModule_AddIntConstant(mod, "SSUSPENDED", LSSUSPENDED)) INITERR;
#endif

    // connection status constants
    if (PyModule_AddIntConstant(mod, "TCPS_CLOSED", TCPS_CLOSED))
        INITERR;
    if (PyModule_AddIntConstant(mod, "TCPS_CLOSING", TCPS_CLOSING))
        INITERR;
    if (PyModule_AddIntConstant(mod, "TCPS_CLOSE_WAIT", TCPS_CLOSE_WAIT))
        INITERR;
    if (PyModule_AddIntConstant(mod, "TCPS_LISTEN", TCPS_LISTEN))
        INITERR;
    if (PyModule_AddIntConstant(mod, "TCPS_ESTABLISHED", TCPS_ESTABLISHED))
        INITERR;
    if (PyModule_AddIntConstant(mod, "TCPS_SYN_SENT", TCPS_SYN_SENT))
        INITERR;
    if (PyModule_AddIntConstant(mod, "TCPS_SYN_RECEIVED", TCPS_SYN_RECEIVED))
        INITERR;
    if (PyModule_AddIntConstant(mod, "TCPS_FIN_WAIT_1", TCPS_FIN_WAIT_1))
        INITERR;
    if (PyModule_AddIntConstant(mod, "TCPS_FIN_WAIT_2", TCPS_FIN_WAIT_2))
        INITERR;
    if (PyModule_AddIntConstant(mod, "TCPS_LAST_ACK", TCPS_LAST_ACK))
        INITERR;
    if (PyModule_AddIntConstant(mod, "TCPS_TIME_WAIT", TCPS_TIME_WAIT))
        INITERR;
    // PSUTIL_CONN_NONE
    if (PyModule_AddIntConstant(mod, "PSUTIL_CONN_NONE", 128)) INITERR;

    psutil_setup();

    if (mod == NULL)
        INITERR;
#if PY_MAJOR_VERSION >= 3
    return mod;
#endif
}<|MERGE_RESOLUTION|>--- conflicted
+++ resolved
@@ -1079,20 +1079,6 @@
     {"proc_num_threads", psutil_proc_num_threads, METH_VARARGS},
 #endif
 #if defined(PSUTIL_FREEBSD)
-<<<<<<< HEAD
-    {"proc_exe", psutil_proc_exe, METH_VARARGS,
-     "Return process pathname executable"},
-    {"proc_memory_maps", psutil_proc_memory_maps, METH_VARARGS,
-     "Return a list of tuples for every process's memory map"},
-    {"proc_cpu_affinity_get", psutil_proc_cpu_affinity_get, METH_VARARGS,
-     "Return process CPU affinity."},
-    {"proc_cpu_affinity_set", psutil_proc_cpu_affinity_set, METH_VARARGS,
-     "Set process CPU affinity."},
-    {"proc_getrlimit", psutil_proc_getrlimit, METH_VARARGS,
-     "Get process resource limits."},
-    {"proc_setrlimit", psutil_proc_setrlimit, METH_VARARGS,
-     "Set process resource limits."},
-=======
     {"cpu_topology", psutil_cpu_topology, METH_VARARGS},
     {"proc_cpu_affinity_get", psutil_proc_cpu_affinity_get, METH_VARARGS},
     {"proc_cpu_affinity_set", psutil_proc_cpu_affinity_set, METH_VARARGS},
@@ -1100,7 +1086,6 @@
     {"proc_getrlimit", psutil_proc_getrlimit, METH_VARARGS},
     {"proc_memory_maps", psutil_proc_memory_maps, METH_VARARGS},
     {"proc_setrlimit", psutil_proc_setrlimit, METH_VARARGS},
->>>>>>> e5a19dec
 #endif
     {"proc_environ", psutil_proc_environ, METH_VARARGS},
 
@@ -1124,20 +1109,8 @@
     {"net_connections", psutil_net_connections, METH_VARARGS},
 #endif
 #if defined(PSUTIL_FREEBSD)
-<<<<<<< HEAD
-    {"sensors_battery", psutil_sensors_battery, METH_VARARGS,
-     "Return battery information."},
-    {"sensors_cpu_temperature", psutil_sensors_cpu_temperature, METH_VARARGS,
-     "Return temperature information for a given CPU core number."},
-    {"cpu_frequency", psutil_cpu_freq, METH_VARARGS,
-     "Return frequency of a given CPU"},
-    {"cpu_topology", psutil_cpu_topology, METH_VARARGS,
-     "Return CPU topology as an XML string."},
-    {"cpu_model", psutil_cpu_model, METH_VARARGS, ""},
-=======
     {"sensors_battery", psutil_sensors_battery, METH_VARARGS},
     {"sensors_cpu_temperature", psutil_sensors_cpu_temperature, METH_VARARGS},
->>>>>>> e5a19dec
 #endif
 #if defined(PSUTIL_NETBSD)
     {"cpu_model", psutil_cpu_model, METH_VARARGS, ""},
@@ -1146,12 +1119,12 @@
     {"cpu_vendor", psutil_cpu_vendor, METH_VARARGS, ""},
     {"cpu_model", psutil_cpu_model, METH_VARARGS, ""},
 #endif
-
     // --- others
     {"set_debug", psutil_set_debug, METH_VARARGS},
 
     {NULL, NULL, 0, NULL}
 };
+
 
 #if PY_MAJOR_VERSION >= 3
     #define INITERR return NULL
